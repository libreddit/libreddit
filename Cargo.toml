--- conflicted
+++ resolved
@@ -27,20 +27,14 @@
 rust-embed = { version = "6.4.2", features = ["include-exclude"] }
 libflate = "1.2.0"
 brotli = { version = "3.3.4", features = ["std"] }
-<<<<<<< HEAD
 toml = "0.5.9"
-=======
->>>>>>> 4817f51b
 once_cell = "1.16.0"
 
 [dev-dependencies]
 lipsum = "0.8.2"
-<<<<<<< HEAD
 sealed_test = "1.0.0"
-=======
 
 [profile.release]
 codegen-units = 1
 lto = true
-strip = true
->>>>>>> 4817f51b
+strip = true