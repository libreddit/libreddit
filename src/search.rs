--- conflicted
+++ resolved
@@ -1,15 +1,10 @@
 // CRATES
-<<<<<<< HEAD
-use crate::utils::{catch_random, cookie, error, format_num, format_url, param, template, val, Post, Preferences};
+use crate::utils::{catch_random, cookie, error, format_num, format_url, param, setting, template, val, Post, Preferences};
 use crate::{
 	client::json,
 	subreddit::{can_access_quarantine, quarantine},
 	RequestExt,
 };
-=======
-use crate::utils::{catch_random, error, format_num, format_url, param, setting, template, val, Post, Preferences};
-use crate::{client::json, RequestExt};
->>>>>>> 31bf8c80
 use askama::Template;
 use hyper::{Body, Request, Response};
 
