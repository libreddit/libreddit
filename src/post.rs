--- conflicted
+++ resolved
@@ -93,7 +93,7 @@
 
 	let mut awards: Awards = Awards::new();
 
-	awards.parse(&post["data"]["all_awardings"]).await;
+	awards.parse(&post["data"]["all_awardings"]);
 
 	// Build a post using data parsed from Reddit post API
 	Post {
@@ -174,68 +174,16 @@
 			let score = data["score"].as_i64().unwrap_or(0);
 			let body = rewrite_urls(&val(&comment, "body_html"));
 
-<<<<<<< HEAD
-		// If this comment contains replies, handle those too
-		let replies: Vec<Comment> = if data["replies"].is_object() {
-			parse_comments(&data["replies"], post_link, post_author, highlighted_comment).await
-		} else {
-			Vec::new()
-		};
-
-		let mut awards: Awards = Awards::new();
-
-		awards.parse(&data["all_awardings"]).await;
-
-		let parent_kind_and_id = val(&comment, "parent_id");
-		let parent_info = parent_kind_and_id.split('_').collect::<Vec<&str>>();
-
-		let id = val(&comment, "id");
-		let highlighted = id == highlighted_comment;
-
-		comments.push(Comment {
-			id,
-			kind,
-			parent_id: parent_info[1].to_string(),
-			parent_kind: parent_info[0].to_string(),
-			post_link: post_link.to_string(),
-			post_author: post_author.to_string(),
-			body,
-			author: Author {
-				name: val(&comment, "author"),
-				flair: Flair {
-					flair_parts: FlairPart::parse(
-						data["author_flair_type"].as_str().unwrap_or_default(),
-						data["author_flair_richtext"].as_array(),
-						data["author_flair_text"].as_str(),
-					),
-					text: esc!(&comment, "link_flair_text"),
-					background_color: val(&comment, "author_flair_background_color"),
-					foreground_color: val(&comment, "author_flair_text_color"),
-				},
-				distinguished: val(&comment, "distinguished"),
-			},
-			score: if data["score_hidden"].as_bool().unwrap_or_default() {
-				("\u{2022}".to_string(), "Hidden".to_string())
-			} else {
-				format_num(score)
-			},
-			rel_time,
-			created,
-			edited,
-			replies,
-			highlighted,
-			awards,
-		});
-	}
-
-	comments
-=======
 			// If this comment contains replies, handle those too
 			let replies: Vec<Comment> = if data["replies"].is_object() {
 				parse_comments(&data["replies"], post_link, post_author, highlighted_comment)
 			} else {
 				Vec::new()
 			};
+
+			let mut awards: Awards = Awards::new();
+
+			awards.parse(&data["all_awardings"]);
 
 			let parent_kind_and_id = val(&comment, "parent_id");
 			let parent_info = parent_kind_and_id.split('_').collect::<Vec<&str>>();
@@ -275,8 +223,8 @@
 				edited,
 				replies,
 				highlighted,
+				awards,
 			}
 		})
 		.collect()
->>>>>>> f84f4c03
 }