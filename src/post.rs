// CRATES
use crate::utils::*;
use tide::Request;

use async_recursion::async_recursion;

use askama::Template;

// STRUCTS
#[derive(Template)]
#[template(path = "post.html", escape = "none")]
struct PostTemplate {
	comments: Vec<Comment>,
	post: Post,
	sort: String,
	prefs: Preferences,
	single_thread: bool,
}

pub async fn item(req: Request<()>) -> tide::Result {
	// Build Reddit API path
	let mut path: String = format!("{}.json?{}&raw_json=1", req.url().path(), req.url().query().unwrap_or_default());

	// Set sort to sort query parameter
	let mut sort: String = param(&path, "sort");

	// Grab default comment sort method from Cookies
	let default_sort = cookie(&req, "comment_sort");

	// If there's no sort query but there's a default sort, set sort to default_sort
	if sort.is_empty() && !default_sort.is_empty() {
		sort = default_sort;
		path = format!(
			"{}.json?{}&sort={}&raw_json=1",
			req.url().path(),
			req.url().query().unwrap_or_default(),
			sort
		);
	}

	// Log the post ID being fetched in debug mode
	#[cfg(debug_assertions)]
	dbg!(req.param("id").unwrap_or(""));
	
	let single_thread = &req.param("comment_id").is_ok();
	let highlighted_comment = &req.param("comment_id").unwrap_or_default();

	// Send a request to the url, receive JSON in response
	match request(path).await {
		// Otherwise, grab the JSON output from the request
		Ok(res) => {
			// Parse the JSON into Post and Comment structs
			let post = parse_post(&res[0]).await;
<<<<<<< HEAD
			let comments = parse_comments(&res[1], &post.permalink, &post.author.name, *highlighted_comment).await;
=======
			let comments = parse_comments(&res[1], &post.permalink, &post.author.name).await;
>>>>>>> 58ca0855

			// Use the Post and Comment structs to generate a website to show users
			template(PostTemplate {
				comments,
				post,
				sort,
				prefs: prefs(req),
				single_thread: *single_thread,
			})
		}
		// If the Reddit API returns an error, exit and send error page to user
		Err(msg) => error(msg).await,
	}
}

// POSTS
async fn parse_post(json: &serde_json::Value) -> Post {
	// Retrieve post (as opposed to comments) from JSON
	let post: &serde_json::Value = &json["data"]["children"][0];

	// Grab UTC time as unix timestamp
	let (rel_time, created) = time(post["data"]["created_utc"].as_f64().unwrap_or_default());
	// Parse post score and upvote ratio
	let score = post["data"]["score"].as_i64().unwrap_or_default();
	let ratio: f64 = post["data"]["upvote_ratio"].as_f64().unwrap_or(1.0) * 100.0;

	// Determine the type of media along with the media URL
	let (post_type, media, gallery) = media(&post["data"]).await;

	// Build a post using data parsed from Reddit post API
	Post {
		id: val(post, "id"),
		title: val(post, "title"),
		community: val(post, "subreddit"),
		body: rewrite_urls(&val(post, "selftext_html")).replace("\\", ""),
		author: Author {
			name: val(post, "author"),
			flair: Flair {
				flair_parts: parse_rich_flair(
					val(post, "author_flair_type"),
					post["data"]["author_flair_richtext"].as_array(),
					post["data"]["author_flair_text"].as_str(),
				),
				background_color: val(post, "author_flair_background_color"),
				foreground_color: val(post, "author_flair_text_color"),
			},
			distinguished: val(post, "distinguished"),
		},
		permalink: val(post, "permalink"),
		score: format_num(score),
		upvote_ratio: ratio as i64,
		post_type,
		media,
		thumbnail: Media {
			url: format_url(val(post, "thumbnail").as_str()),
			width: post["data"]["thumbnail_width"].as_i64().unwrap_or_default(),
			height: post["data"]["thumbnail_height"].as_i64().unwrap_or_default(),
			poster: "".to_string(),
		},
		flair: Flair {
			flair_parts: parse_rich_flair(
				val(post, "link_flair_type"),
				post["data"]["link_flair_richtext"].as_array(),
				post["data"]["link_flair_text"].as_str(),
			),
			background_color: val(post, "link_flair_background_color"),
			foreground_color: if val(post, "link_flair_text_color") == "dark" {
				"black".to_string()
			} else {
				"white".to_string()
			},
		},
		flags: Flags {
			nsfw: post["data"]["over_18"].as_bool().unwrap_or(false),
			stickied: post["data"]["stickied"].as_bool().unwrap_or(false),
		},
		domain: val(post, "domain"),
		rel_time,
		created,
		comments: format_num(post["data"]["num_comments"].as_i64().unwrap_or_default()),
		gallery,
	}
}

// COMMENTS
#[async_recursion]
<<<<<<< HEAD
async fn parse_comments(json: &serde_json::Value, post_link: &str, post_author: &str, highlighted_comment: &str) -> Vec<Comment> {
=======
async fn parse_comments(json: &serde_json::Value, post_link: &str, post_author: &str) -> Vec<Comment> {
>>>>>>> 58ca0855
	// Separate the comment JSON into a Vector of comments
	let comment_data = match json["data"]["children"].as_array() {
		Some(f) => f.to_owned(),
		None => Vec::new(),
	};

	let mut comments: Vec<Comment> = Vec::new();

	// For each comment, retrieve the values to build a Comment object
	for comment in comment_data {
		let unix_time = comment["data"]["created_utc"].as_f64().unwrap_or_default();
		let (rel_time, created) = time(unix_time);

		let score = comment["data"]["score"].as_i64().unwrap_or(0);
		let body = rewrite_urls(&val(&comment, "body_html"));

		let replies: Vec<Comment> = if comment["data"]["replies"].is_object() {
<<<<<<< HEAD
			parse_comments(&comment["data"]["replies"], post_link, post_author, highlighted_comment).await
=======
			parse_comments(&comment["data"]["replies"], post_link, post_author).await
>>>>>>> 58ca0855
		} else {
			Vec::new()
		};
		
		let parent_kind_and_id = val(&comment, "parent_id");
		let parent_info = parent_kind_and_id.split("_").collect::<Vec<&str>>();
		
		let id = val(&comment, "id");
		let highlighted = id == highlighted_comment;
		
		comments.push(Comment {
<<<<<<< HEAD
			id,
			kind: comment["kind"].as_str().unwrap_or_default().to_string(),
			parent_id: parent_info[1].to_string(),
			parent_kind: parent_info[0].to_string(),
=======
			id: val(&comment, "id"),
			kind: comment["kind"].as_str().unwrap_or_default().to_string(),
>>>>>>> 58ca0855
			post_link: post_link.to_string(),
			post_author: post_author.to_string(),
			body,
			author: Author {
				name: val(&comment, "author"),
				flair: Flair {
					flair_parts: parse_rich_flair(
						val(&comment, "author_flair_type"),
						comment["data"]["author_flair_richtext"].as_array(),
						comment["data"]["author_flair_text"].as_str(),
					),
					background_color: val(&comment, "author_flair_background_color"),
					foreground_color: val(&comment, "author_flair_text_color"),
				},
				distinguished: val(&comment, "distinguished"),
			},
			score: if comment["data"]["score_hidden"].as_bool().unwrap_or_default() {
				"•".to_string()
			} else {
				format_num(score)
			},
			rel_time,
			created,
			replies,
			highlighted,
		});
	}

	comments
}<|MERGE_RESOLUTION|>--- conflicted
+++ resolved
@@ -51,11 +51,7 @@
 		Ok(res) => {
 			// Parse the JSON into Post and Comment structs
 			let post = parse_post(&res[0]).await;
-<<<<<<< HEAD
 			let comments = parse_comments(&res[1], &post.permalink, &post.author.name, *highlighted_comment).await;
-=======
-			let comments = parse_comments(&res[1], &post.permalink, &post.author.name).await;
->>>>>>> 58ca0855
 
 			// Use the Post and Comment structs to generate a website to show users
 			template(PostTemplate {
@@ -142,11 +138,7 @@
 
 // COMMENTS
 #[async_recursion]
-<<<<<<< HEAD
 async fn parse_comments(json: &serde_json::Value, post_link: &str, post_author: &str, highlighted_comment: &str) -> Vec<Comment> {
-=======
-async fn parse_comments(json: &serde_json::Value, post_link: &str, post_author: &str) -> Vec<Comment> {
->>>>>>> 58ca0855
 	// Separate the comment JSON into a Vector of comments
 	let comment_data = match json["data"]["children"].as_array() {
 		Some(f) => f.to_owned(),
@@ -164,11 +156,7 @@
 		let body = rewrite_urls(&val(&comment, "body_html"));
 
 		let replies: Vec<Comment> = if comment["data"]["replies"].is_object() {
-<<<<<<< HEAD
 			parse_comments(&comment["data"]["replies"], post_link, post_author, highlighted_comment).await
-=======
-			parse_comments(&comment["data"]["replies"], post_link, post_author).await
->>>>>>> 58ca0855
 		} else {
 			Vec::new()
 		};
@@ -180,15 +168,9 @@
 		let highlighted = id == highlighted_comment;
 		
 		comments.push(Comment {
-<<<<<<< HEAD
 			id,
 			kind: comment["kind"].as_str().unwrap_or_default().to_string(),
 			parent_id: parent_info[1].to_string(),
-			parent_kind: parent_info[0].to_string(),
-=======
-			id: val(&comment, "id"),
-			kind: comment["kind"].as_str().unwrap_or_default().to_string(),
->>>>>>> 58ca0855
 			post_link: post_link.to_string(),
 			post_author: post_author.to_string(),
 			body,
