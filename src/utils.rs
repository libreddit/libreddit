--- conflicted
+++ resolved
@@ -618,22 +618,13 @@
 // Rewrite Reddit links to Libreddit in body of text.
 // Also fix superfluous backslashes and underscores in links.
 pub fn rewrite_urls(input_text: &str) -> String {
-<<<<<<< HEAD
-	let text1 =
-		Regex::new(r#"href="(https|http|)://(www\.|old\.|np\.|amp\.|new\.)(reddit\.com|redd\.it)/"#)
+	let text1 = Regex::new(r#"href="(https|http|)://(www\.|old\.|np\.|amp\.|new\.)(reddit\.com|redd\.it)/"#)
 			// Replace reddit-prefix in href with "/" (i.e. point to our local instance).
 			.map_or(String::new(), |re| re.replace_all(input_text, r#"href="/"#).to_string())
 			// Remove (html-encoded) "\" from URLs. These seem to occur inside the href-attribute only.
 			.replace("%5C", "")
 			// Format underscores nicely for display.
 			.replace("\\_", "_");
-=======
-	let text1 = Regex::new(r#"href="(https|http|)://(www\.|old\.|np\.|amp\.|)(reddit\.com|redd\.it)/"#)
-		.map_or(String::new(), |re| re.replace_all(input_text, r#"href="/"#).to_string())
-		// Remove (html-encoded) "\" from URLs.
-		.replace("%5C", "")
-		.replace('\\', "");
->>>>>>> 0c757023
 
 	// Rewrite external media previews to Libreddit
 	Regex::new(r"https://external-preview\.redd\.it(.*)[^?]").map_or(String::new(), |re| {
@@ -741,13 +732,7 @@
 	}
 
 	#[test]
-<<<<<<< HEAD
 	fn rewrite_urls_removes_backslashes_and_rewrites_url() {
-=======
-	fn rewrite_urls_removes_backslashes() {
-		let comment_body_html =
-			r#"<a href=\"https://www.reddit.com/r/linux%5C_gaming/comments/x/just%5C_a%5C_test%5C/\">https://www.reddit.com/r/linux\\_gaming/comments/x/just\\_a\\_test/</a>"#;
->>>>>>> 0c757023
 		assert_eq!(
 			rewrite_urls(
 				"<a href=\"https://new.reddit.com/r/linux%5C_gaming/comments/x/just%5C_a%5C_test%5C/\">https://new.reddit.com/r/linux\\_gaming/comments/x/just\\_a\\_test/</a>"
