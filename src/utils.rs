//
// CRATES
//
use crate::{client::json, esc, server::RequestExt};
use askama::Template;
use cookie::Cookie;
use hyper::{Body, Request, Response};
use regex::Regex;
use serde_json::Value;
use std::collections::HashMap;
use time::{Duration, OffsetDateTime};
use url::Url;
use std::str::FromStr;

// Post flair with content, background color and foreground color
pub struct Flair {
	pub flair_parts: Vec<FlairPart>,
	pub text: String,
	pub background_color: String,
	pub foreground_color: String,
}

// Part of flair, either emoji or text
pub struct FlairPart {
	pub flair_part_type: String,
	pub value: String,
}

impl FlairPart {
	pub fn parse(flair_type: &str, rich_flair: Option<&Vec<Value>>, text_flair: Option<&str>) -> Vec<Self> {
		// Parse type of flair
		match flair_type {
			// If flair contains emojis and text
			"richtext" => match rich_flair {
				Some(rich) => rich
					.iter()
					// For each part of the flair, extract text and emojis
					.map(|part| {
						let value = |name: &str| part[name].as_str().unwrap_or_default();
						Self {
							flair_part_type: value("e").to_string(),
							value: match value("e") {
								"text" => esc!(value("t")),
								"emoji" => format_url(value("u")),
								_ => String::new(),
							},
						}
					})
					.collect::<Vec<Self>>(),
				None => Vec::new(),
			},
			// If flair contains only text
			"text" => match text_flair {
				Some(text) => vec![Self {
					flair_part_type: "text".to_string(),
					value: esc!(text),
				}],
				None => Vec::new(),
			},
			_ => Vec::new(),
		}
	}
}

pub struct Author {
	pub name: String,
	pub flair: Flair,
	pub distinguished: String,
}

// Post flags with nsfw and stickied
pub struct Flags {
	pub nsfw: bool,
	pub stickied: bool,
}

pub struct Media {
	pub url: String,
	pub alt_url: String,
	pub width: i64,
	pub height: i64,
	pub poster: String,
}

impl Media {
	pub async fn parse(data: &Value) -> (String, Self, Vec<GalleryMedia>) {
		let mut gallery = Vec::new();

		// If post is a video, return the video
		let (post_type, url_val, alt_url_val) = if data["preview"]["reddit_video_preview"]["fallback_url"].is_string() {
			// Return reddit video
			(
				if data["preview"]["reddit_video_preview"]["is_gif"].as_bool().unwrap_or(false) {
					"gif"
				} else {
					"video"
				},
				&data["preview"]["reddit_video_preview"]["fallback_url"],
				Some(&data["preview"]["reddit_video_preview"]["hls_url"]),
			)
		} else if data["secure_media"]["reddit_video"]["fallback_url"].is_string() {
			// Return reddit video
			(
				if data["preview"]["reddit_video_preview"]["is_gif"].as_bool().unwrap_or(false) {
					"gif"
				} else {
					"video"
				},
				&data["secure_media"]["reddit_video"]["fallback_url"],
				Some(&data["secure_media"]["reddit_video"]["hls_url"]),
			)
		} else if data["post_hint"].as_str().unwrap_or("") == "image" {
			// Handle images, whether GIFs or pics
			let preview = &data["preview"]["images"][0];
			let mp4 = &preview["variants"]["mp4"];

			if mp4.is_object() {
				// Return the mp4 if the media is a gif
				("gif", &mp4["source"]["url"], None)
			} else {
				// Return the picture if the media is an image
				if data["domain"] == "i.redd.it" {
					("image", &data["url"], None)
				} else {
					("image", &preview["source"]["url"], None)
				}
			}
		} else if data["is_self"].as_bool().unwrap_or_default() {
			// If type is self, return permalink
			("self", &data["permalink"], None)
		} else if data["is_gallery"].as_bool().unwrap_or_default() {
			// If this post contains a gallery of images
			gallery = GalleryMedia::parse(&data["gallery_data"]["items"], &data["media_metadata"]);

			("gallery", &data["url"], None)
		} else {
			// If type can't be determined, return url
			("link", &data["url"], None)
		};

		let source = &data["preview"]["images"][0]["source"];

		let url = if post_type == "self" || post_type == "link" {
			url_val.as_str().unwrap_or_default().to_string()
		} else {
			format_url(url_val.as_str().unwrap_or_default())
		};

		let alt_url = alt_url_val.map_or(String::new(), |val| format_url(val.as_str().unwrap_or_default()));

		(
			post_type.to_string(),
			Self {
				url,
				alt_url,
				width: source["width"].as_i64().unwrap_or_default(),
				height: source["height"].as_i64().unwrap_or_default(),
				poster: format_url(source["url"].as_str().unwrap_or_default()),
			},
			gallery,
		)
	}
}

pub struct GalleryMedia {
	pub url: String,
	pub width: i64,
	pub height: i64,
	pub caption: String,
	pub outbound_url: String,
}

impl GalleryMedia {
	fn parse(items: &Value, metadata: &Value) -> Vec<Self> {
		items
			.as_array()
			.unwrap_or(&Vec::new())
			.iter()
			.map(|item| {
				// For each image in gallery
				let media_id = item["media_id"].as_str().unwrap_or_default();
				let image = &metadata[media_id]["s"];

				// Construct gallery items
				Self {
					url: format_url(image["u"].as_str().unwrap_or_default()),
					width: image["x"].as_i64().unwrap_or_default(),
					height: image["y"].as_i64().unwrap_or_default(),
					caption: item["caption"].as_str().unwrap_or_default().to_string(),
					outbound_url: item["outbound_url"].as_str().unwrap_or_default().to_string(),
				}
			})
			.collect::<Vec<Self>>()
	}
}

// Post containing content, metadata and media
pub struct Post {
	pub id: String,
	pub title: String,
	pub community: String,
	pub body: String,
	pub author: Author,
	pub permalink: String,
	pub score: (String, String),
	pub upvote_ratio: i64,
	pub post_type: String,
	pub flair: Flair,
	pub flags: Flags,
	pub thumbnail: Media,
	pub media: Media,
	pub domain: String,
	pub rel_time: String,
	pub created: String,
	pub comments: (String, String),
	pub gallery: Vec<GalleryMedia>,
	pub awards: Awards,
}

impl Post {
	// Fetch posts of a user or subreddit and return a vector of posts and the "after" value
	pub async fn fetch(path: &str, fallback_title: String, quarantine: bool) -> Result<(Vec<Self>, String), String> {
		let res;
		let post_list;

		// Send a request to the url
		match json(path.to_string(), quarantine).await {
			// If success, receive JSON in response
			Ok(response) => {
				res = response;
			}
			// If the Reddit API returns an error, exit this function
			Err(msg) => return Err(msg),
		}

		// Fetch the list of posts from the JSON response
		match res["data"]["children"].as_array() {
			Some(list) => post_list = list,
			None => return Err("No posts found".to_string()),
		}

		let mut posts: Vec<Self> = Vec::new();

		// For each post from posts list
		for post in post_list {
			let data = &post["data"];

			let (rel_time, created) = time(data["created_utc"].as_f64().unwrap_or_default());
			let score = data["score"].as_i64().unwrap_or_default();
			let ratio: f64 = data["upvote_ratio"].as_f64().unwrap_or(1.0) * 100.0;
			let title = esc!(post, "title");

			// Determine the type of media along with the media URL
			let (post_type, media, gallery) = Media::parse(&data).await;
			let mut awards = Awards::new();

			awards.parse(&data["all_awardings"]);

      posts.push(Self {
				id: val(post, "id"),
				title: esc!(if title.is_empty() { fallback_title.clone() } else { title }),
				community: val(post, "subreddit"),
				body: rewrite_urls(&val(post, "body_html")),
				author: Author {
					name: val(post, "author"),
					flair: Flair {
						flair_parts: FlairPart::parse(
							data["author_flair_type"].as_str().unwrap_or_default(),
							data["author_flair_richtext"].as_array(),
							data["author_flair_text"].as_str(),
						),
						text: esc!(post, "link_flair_text"),
						background_color: val(post, "author_flair_background_color"),
						foreground_color: val(post, "author_flair_text_color"),
					},
					distinguished: val(post, "distinguished"),
				},
				score: if data["hide_score"].as_bool().unwrap_or_default() {
					("\u{2022}".to_string(), "Hidden".to_string())
				} else {
					format_num(score)
				},
				upvote_ratio: ratio as i64,
				post_type,
				thumbnail: Media {
					url: format_url(val(post, "thumbnail").as_str()),
					alt_url: String::new(),
					width: data["thumbnail_width"].as_i64().unwrap_or_default(),
					height: data["thumbnail_height"].as_i64().unwrap_or_default(),
					poster: "".to_string(),
				},
				media,
				domain: val(post, "domain"),
				flair: Flair {
					flair_parts: FlairPart::parse(
						data["link_flair_type"].as_str().unwrap_or_default(),
						data["link_flair_richtext"].as_array(),
						data["link_flair_text"].as_str(),
					),
					text: esc!(post, "link_flair_text"),
					background_color: val(post, "link_flair_background_color"),
					foreground_color: if val(post, "link_flair_text_color") == "dark" {
						"black".to_string()
					} else {
						"white".to_string()
					},
				},
				flags: Flags {
					nsfw: data["over_18"].as_bool().unwrap_or_default(),
					stickied: data["stickied"].as_bool().unwrap_or_default(),
				},
				permalink: val(post, "permalink"),
				rel_time,
				created,
				comments: format_num(data["num_comments"].as_i64().unwrap_or_default()),
				gallery,
				awards,
			});
		}

		Ok((posts, res["data"]["after"].as_str().unwrap_or_default().to_string()))
	}
}

#[derive(Template)]
#[template(path = "comment.html", escape = "none")]
// Comment with content, post, score and data/time that it was posted
pub struct Comment {
	pub id: String,
	pub kind: String,
	pub parent_id: String,
	pub parent_kind: String,
	pub post_link: String,
	pub post_author: String,
	pub body: String,
	pub author: Author,
	pub score: (String, String),
	pub rel_time: String,
	pub created: String,
	pub edited: (String, String),
	pub replies: Vec<Comment>,
	pub highlighted: bool,
<<<<<<< HEAD
	pub awards: Awards,
}

#[derive(Default, Clone)]
pub struct Award {
	pub name: String,
	pub icon_url: String,
	pub description: String,
	pub count: i64,
}

impl std::fmt::Display for Award {
	fn fmt(&self, f: &mut std::fmt::Formatter) -> std::fmt::Result {
		write!(f, "{} {} {}", self.name, self.icon_url, self.description)
	}
}

pub struct Awards(pub Vec<Award>);

impl std::ops::Deref for Awards {
	type Target = Vec<Award>;

	fn deref(&self) -> &Self::Target {
		&self.0
	}
}

impl std::fmt::Display for Awards {
	fn fmt(&self, f: &mut std::fmt::Formatter) -> std::fmt::Result {
		self.iter().fold(Ok(()), |result, award| result.and_then(|_| writeln!(f, "{}", award)))
	}
}

impl Awards {
	pub fn new() -> Self {
		let awards: Vec<Award> = Vec::new();
		Self(awards)
	}

	pub fn parse(&mut self, items: &Value) -> &mut Self {
		if let Some(array_items) = items.as_array() {
			for item in array_items.iter() {
				let name = item["name"].as_str().unwrap_or_default().to_string();
				let icon_url = format_url(&item["icon_url"].as_str().unwrap_or_default().to_string());
				let description = item["description"].as_str().unwrap_or_default().to_string();
				let count: i64 =  i64::from_str(&item["count"].to_string()).unwrap_or(1);

				self.0.push(Award { name, icon_url, description, count })
			}

			self
		} else {
			self
		}
	}
=======
	pub collapsed: bool,
>>>>>>> 731a4074
}

#[derive(Template)]
#[template(path = "error.html", escape = "none")]
pub struct ErrorTemplate {
	pub msg: String,
	pub prefs: Preferences,
	pub url: String,
}

#[derive(Default)]
// User struct containing metadata about user
pub struct User {
	pub name: String,
	pub title: String,
	pub icon: String,
	pub karma: i64,
	pub created: String,
	pub banner: String,
	pub description: String,
}

#[derive(Default)]
// Subreddit struct containing metadata about community
pub struct Subreddit {
	pub name: String,
	pub title: String,
	pub description: String,
	pub info: String,
	// pub moderators: Vec<String>,
	pub icon: String,
	pub members: (String, String),
	pub active: (String, String),
	pub wiki: bool,
}

// Parser for query params, used in sorting (eg. /r/rust/?sort=hot)
#[derive(serde::Deserialize)]
pub struct Params {
	pub t: Option<String>,
	pub q: Option<String>,
	pub sort: Option<String>,
	pub after: Option<String>,
	pub before: Option<String>,
}

#[derive(Default)]
pub struct Preferences {
	pub theme: String,
	pub front_page: String,
	pub layout: String,
	pub wide: String,
	pub show_nsfw: String,
	pub hide_hls_notification: String,
	pub use_hls: String,
	pub autoplay_videos: String,
	pub comment_sort: String,
	pub post_sort: String,
	pub subscriptions: Vec<String>,
}

impl Preferences {
	// Build preferences from cookies
	pub fn new(req: Request<Body>) -> Self {
		Self {
			theme: setting(&req, "theme"),
			front_page: setting(&req, "front_page"),
			layout: setting(&req, "layout"),
			wide: setting(&req, "wide"),
			show_nsfw: setting(&req, "show_nsfw"),
			use_hls: setting(&req, "use_hls"),
			hide_hls_notification: setting(&req, "hide_hls_notification"),
			autoplay_videos: setting(&req, "autoplay_videos"),
			comment_sort: setting(&req, "comment_sort"),
			post_sort: setting(&req, "post_sort"),
			subscriptions: setting(&req, "subscriptions").split('+').map(String::from).filter(|s| !s.is_empty()).collect(),
		}
	}
}

//
// FORMATTING
//

// Grab a query parameter from a url
pub fn param(path: &str, value: &str) -> Option<String> {
	Some(
		Url::parse(format!("https://libredd.it/{}", path).as_str())
			.ok()?
			.query_pairs()
			.into_owned()
			.collect::<HashMap<_, _>>()
			.get(value)?
			.clone(),
	)
}

// Retrieve the value of a setting by name
pub fn setting(req: &Request<Body>, name: &str) -> String {
	// Parse a cookie value from request
	req
		.cookie(name)
		.unwrap_or_else(|| {
			// If there is no cookie for this setting, try receiving a default from an environment variable
			if let Ok(default) = std::env::var(format!("LIBREDDIT_DEFAULT_{}", name.to_uppercase())) {
				Cookie::new(name, default)
			} else {
				Cookie::named(name)
			}
		})
		.value()
		.to_string()
}

// Detect and redirect in the event of a random subreddit
pub async fn catch_random(sub: &str, additional: &str) -> Result<Response<Body>, String> {
	if (sub == "random" || sub == "randnsfw") && !sub.contains('+') {
		let new_sub = json(format!("/r/{}/about.json?raw_json=1", sub), false).await?["data"]["display_name"]
			.as_str()
			.unwrap_or_default()
			.to_string();
		Ok(redirect(format!("/r/{}{}", new_sub, additional)))
	} else {
		Err("No redirect needed".to_string())
	}
}

// Direct urls to proxy if proxy is enabled
pub fn format_url(url: &str) -> String {
	if url.is_empty() || url == "self" || url == "default" || url == "nsfw" || url == "spoiler" {
		String::new()
	} else {
		Url::parse(url).map_or(String::new(), |parsed| {
			let domain = parsed.domain().unwrap_or_default();

			let capture = |regex: &str, format: &str, segments: i16| {
				Regex::new(regex).map_or(String::new(), |re| {
					re.captures(url).map_or(String::new(), |caps| match segments {
						1 => [format, &caps[1]].join(""),
						2 => [format, &caps[1], "/", &caps[2]].join(""),
						_ => String::new(),
					})
				})
			};

			macro_rules! chain {
				() => {
					{
						String::new()
					}
				};

				( $first_fn:expr, $($other_fns:expr), *) => {
					{
						let result = $first_fn;
						if result.is_empty() {
							chain!($($other_fns,)*)
						}
						else
						{
							result
						}
					}
				};
			}

			match domain {
				"v.redd.it" => chain!(
					capture(r"https://v\.redd\.it/(.*)/DASH_([0-9]{2,4}(\.mp4|$))", "/vid/", 2),
					capture(r"https://v\.redd\.it/(.+)/(HLSPlaylist\.m3u8.*)$", "/hls/", 2)
				),
				"i.redd.it" => capture(r"https://i\.redd\.it/(.*)", "/img/", 1),
				"a.thumbs.redditmedia.com" => capture(r"https://a\.thumbs\.redditmedia\.com/(.*)", "/thumb/a/", 1),
				"b.thumbs.redditmedia.com" => capture(r"https://b\.thumbs\.redditmedia\.com/(.*)", "/thumb/b/", 1),
				"emoji.redditmedia.com" => capture(r"https://emoji\.redditmedia\.com/(.*)/(.*)", "/emoji/", 2),
				"preview.redd.it" => capture(r"https://preview\.redd\.it/(.*)", "/preview/pre/", 1),
				"external-preview.redd.it" => capture(r"https://external\-preview\.redd\.it/(.*)", "/preview/external-pre/", 1),
				"styles.redditmedia.com" => capture(r"https://styles\.redditmedia\.com/(.*)", "/style/", 1),
				"www.redditstatic.com" => capture(r"https://www\.redditstatic\.com/(.*)", "/static/", 1),
				_ => String::new(),
			}
		})
	}
}

// Rewrite Reddit links to Libreddit in body of text
pub fn rewrite_urls(input_text: &str) -> String {
	let text1 =
		Regex::new(r#"href="(https|http|)://(www\.|old\.|np\.|amp\.|)(reddit\.com|redd\.it)/"#).map_or(String::new(), |re| re.replace_all(input_text, r#"href="/"#).to_string());

	// Rewrite external media previews to Libreddit
	Regex::new(r"https://external-preview\.redd\.it(.*)[^?]").map_or(String::new(), |re| {
		if re.is_match(&text1) {
			re.replace_all(&text1, format_url(re.find(&text1).map(|x| x.as_str()).unwrap_or_default())).to_string()
		} else {
			text1
		}
	})
}

// Append `m` and `k` for millions and thousands respectively
pub fn format_num(num: i64) -> (String, String) {
	let truncated = if num >= 1_000_000 || num <= -1_000_000 {
		format!("{}m", num / 1_000_000)
	} else if num >= 1000 || num <= -1000 {
		format!("{}k", num / 1_000)
	} else {
		num.to_string()
	};

	(truncated, num.to_string())
}

// Parse a relative and absolute time from a UNIX timestamp
pub fn time(created: f64) -> (String, String) {
	let time = OffsetDateTime::from_unix_timestamp(created.round() as i64);
	let time_delta = OffsetDateTime::now_utc() - time;

	// If the time difference is more than a month, show full date
	let rel_time = if time_delta > Duration::days(30) {
		time.format("%b %d '%y")
	// Otherwise, show relative date/time
	} else if time_delta.whole_days() > 0 {
		format!("{}d ago", time_delta.whole_days())
	} else if time_delta.whole_hours() > 0 {
		format!("{}h ago", time_delta.whole_hours())
	} else {
		format!("{}m ago", time_delta.whole_minutes())
	};

	(rel_time, time.format("%b %d %Y, %H:%M:%S UTC"))
}

// val() function used to parse JSON from Reddit APIs
pub fn val(j: &Value, k: &str) -> String {
	j["data"][k].as_str().unwrap_or_default().to_string()
}

// Escape < and > to accurately render HTML
#[macro_export]
macro_rules! esc {
	($f:expr) => {
		$f.replace('&', "&amp;").replace('<', "&lt;").replace('>', "&gt;")
	};
	($j:expr, $k:expr) => {
		$j["data"][$k].as_str().unwrap_or_default().to_string().replace('<', "&lt;").replace('>', "&gt;")
	};
}

//
// NETWORKING
//

pub fn template(t: impl Template) -> Result<Response<Body>, String> {
	Ok(
		Response::builder()
			.status(200)
			.header("content-type", "text/html")
			.body(t.render().unwrap_or_default().into())
			.unwrap_or_default(),
	)
}

pub fn redirect(path: String) -> Response<Body> {
	Response::builder()
		.status(302)
		.header("content-type", "text/html")
		.header("Location", &path)
		.body(format!("Redirecting to <a href=\"{0}\">{0}</a>...", path).into())
		.unwrap_or_default()
}

pub async fn error(req: Request<Body>, msg: String) -> Result<Response<Body>, String> {
	let url = req.uri().to_string();
	let body = ErrorTemplate {
		msg,
		prefs: Preferences::new(req),
		url,
	}
	.render()
	.unwrap_or_default();

	Ok(Response::builder().status(404).header("content-type", "text/html").body(body.into()).unwrap_or_default())
}<|MERGE_RESOLUTION|>--- conflicted
+++ resolved
@@ -340,8 +340,8 @@
 	pub edited: (String, String),
 	pub replies: Vec<Comment>,
 	pub highlighted: bool,
-<<<<<<< HEAD
 	pub awards: Awards,
+  pub collapsed: bool,
 }
 
 #[derive(Default, Clone)]
@@ -396,9 +396,6 @@
 			self
 		}
 	}
-=======
-	pub collapsed: bool,
->>>>>>> 731a4074
 }
 
 #[derive(Template)]
