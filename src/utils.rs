--- conflicted
+++ resolved
@@ -725,32 +725,16 @@
 	use super::format_num;
 	use super::format_url;
 
-<<<<<<< HEAD
-    #[test]
-    fn format_num_works() {
-        assert_eq!(
-			format_num(567),
-			("567".to_string(), "567".to_string())
-		);
-		assert_eq!(
-			format_num(1234),
-			("1.2k".to_string(), "1234".to_string())
-		);
-		assert_eq!(
-			format_num(1999),
-			("2.0k".to_string(), "1999".to_string())
-		);
-		assert_eq!(
-			format_num(1001),
-			("1.0k".to_string(), "1001".to_string())
-		);
-		assert_eq!(
-			format_num(1_999_999),
-			("2.0m".to_string(), "1999999".to_string())
-		);
-    }
-
 	#[test]
+	fn format_num_works() {
+		assert_eq!(format_num(567), ("567".to_string(), "567".to_string()));
+		assert_eq!(format_num(1234), ("1.2k".to_string(), "1234".to_string()));
+		assert_eq!(format_num(1999), ("2.0k".to_string(), "1999".to_string()));
+		assert_eq!(format_num(1001), ("1.0k".to_string(), "1001".to_string()));
+		assert_eq!(format_num(1_999_999), ("2.0m".to_string(), "1999999".to_string()));
+	}
+
+  #[test]
 	fn format_url_works() {
 		assert_eq!(
 			format_url("https://v.redd.it/test123/DASH_480?source=fallback"),
@@ -760,15 +744,5 @@
 			format_url("https://v.redd.it/test123/DASH_720.mp4?source=fallback"),
 			"/vid/test123/720.mp4"
 		);
-    }
-=======
-	#[test]
-	fn format_num_works() {
-		assert_eq!(format_num(567), ("567".to_string(), "567".to_string()));
-		assert_eq!(format_num(1234), ("1.2k".to_string(), "1234".to_string()));
-		assert_eq!(format_num(1999), ("2.0k".to_string(), "1999".to_string()));
-		assert_eq!(format_num(1001), ("1.0k".to_string(), "1001".to_string()));
-		assert_eq!(format_num(1_999_999), ("2.0m".to_string(), "1999999".to_string()));
-	}
->>>>>>> 91cc1400
+  }
 }