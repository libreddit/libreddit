// CRATES
use crate::esc;
use crate::utils::{catch_random, error, format_num, format_url, param, redirect, rewrite_urls, setting, template, val, Post, Preferences, Subreddit};
use crate::{client::json, server::ResponseExt, RequestExt};
use askama::Template;
use cookie::Cookie;
use hyper::{Body, Request, Response};
use time::{Duration, OffsetDateTime};

// STRUCTS
#[derive(Template)]
#[template(path = "subreddit.html", escape = "none")]
struct SubredditTemplate {
	sub: Subreddit,
	posts: Vec<Post>,
	sort: (String, String),
	ends: (String, String),
	prefs: Preferences,
	url: String,
}

#[derive(Template)]
#[template(path = "wiki.html", escape = "none")]
struct WikiTemplate {
	sub: String,
	wiki: String,
	page: String,
	prefs: Preferences,
}

#[derive(Template)]
#[template(path = "wall.html", escape = "none")]
struct WallTemplate {
	title: String,
	sub: String,
	msg: String,
	prefs: Preferences,
	url: String,
}

// SERVICES
pub async fn community(req: Request<Body>) -> Result<Response<Body>, String> {
	// Build Reddit API path
<<<<<<< HEAD
	let root = req.uri().path() == "/";
	let subscribed = cookie(&req, "subscriptions");
	let front_page = cookie(&req, "front_page");
=======
	let subscribed = setting(&req, "subscriptions");
	let front_page = setting(&req, "front_page");
>>>>>>> 31bf8c80
	let post_sort = req.cookie("post_sort").map_or_else(|| "hot".to_string(), |c| c.value().to_string());
	let sort = req.param("sort").unwrap_or_else(|| req.param("id").unwrap_or(post_sort));

	let sub = req.param("sub").unwrap_or(if front_page == "default" || front_page.is_empty() {
		if subscribed.is_empty() {
			"popular".to_string()
		} else {
			subscribed.to_owned()
		}
	} else {
		front_page.to_owned()
	});
	let quarantined = can_access_quarantine(&req, &sub) || root;

	// Handle random subreddits
	if let Ok(random) = catch_random(&sub, "").await {
		return Ok(random);
	}

	if req.param("sub").is_some() && sub.starts_with("u_") {
		return Ok(redirect(["/user/", &sub[2..]].concat()));
	}

	let path = format!("/r/{}/{}.json?{}&raw_json=1", sub, sort, req.uri().query().unwrap_or_default());

	match Post::fetch(&path, String::new(), quarantined).await {
		Ok((posts, after)) => {
			// If you can get subreddit posts, also request subreddit metadata
			let sub = if !sub.contains('+') && sub != subscribed && sub != "popular" && sub != "all" {
				// Regular subreddit
				subreddit(&sub, quarantined).await.unwrap_or_default()
			} else if sub == subscribed {
				// Subscription feed
				if req.uri().path().starts_with("/r/") {
					subreddit(&sub, quarantined).await.unwrap_or_default()
				} else {
					Subreddit::default()
				}
			} else if sub.contains('+') {
				// Multireddit
				Subreddit {
					name: sub,
					..Subreddit::default()
				}
			} else {
				Subreddit::default()
			};

			let url = String::from(req.uri().path_and_query().map_or("", |val| val.as_str()));

			template(SubredditTemplate {
				sub,
				posts,
				sort: (sort, param(&path, "t")),
				ends: (param(&path, "after"), after),
				prefs: Preferences::new(req),
				url,
			})
		}
		Err(msg) => match msg.as_str() {
			"quarantined" => quarantine(req, sub),
			"private" => error(req, format!("r/{} is a private community", sub)).await,
			"banned" => error(req, format!("r/{} has been banned from Reddit", sub)).await,
			_ => error(req, msg).await,
		},
	}
}

pub fn quarantine(req: Request<Body>, sub: String) -> Result<Response<Body>, String> {
	let body = WallTemplate {
		title: format!("r/{} is quarantined", sub),
		msg: "Please click the button below to continue to this subreddit.".to_string(),
		url: req.uri().to_string(),
		sub,
		prefs: Preferences::new(req),
	}
	.render()
	.unwrap_or_default();
	Ok(Response::builder().status(403).header("content-type", "text/html").body(body.into()).unwrap_or_default())
}

pub async fn add_quarantine_exception(req: Request<Body>) -> Result<Response<Body>, String> {
	let subreddit = req.uri();
	let redir: Vec<String> = subreddit.to_string().split("?redir=").into_iter().map(|s| s.to_string()).collect();
	let subreddit: String = redir.first().ok_or("Invalid URL")?.chars().skip(3).collect();
	let redir = redir.last().ok_or("Invalid URL")?;
	let mut res = redirect(redir.to_owned());
	res.insert_cookie(
		Cookie::build(&format!("allow_quaran_{}", subreddit.to_lowercase()), "true")
			.path("/")
			.http_only(true)
			.expires(cookie::Expiration::Session)
			.finish(),
	);
	Ok(res)
}

pub fn can_access_quarantine(req: &Request<Body>, sub: &str) -> bool {
	// Determine if the subreddit can be accessed
	cookie(&req, &format!("allow_quaran_{}", sub.to_lowercase())).parse().unwrap_or(false)
}

// Sub or unsub by setting subscription cookie using response "Set-Cookie" header
pub async fn subscriptions(req: Request<Body>) -> Result<Response<Body>, String> {
	let sub = req.param("sub").unwrap_or_default();
	// Handle random subreddits
	if sub == "random" || sub == "randnsfw" {
		return Err("Can't subscribe to random subreddit!".to_string());
	}

	let query = req.uri().query().unwrap_or_default().to_string();
	let action: Vec<String> = req.uri().path().split('/').map(String::from).collect();

	let mut sub_list = Preferences::new(req).subscriptions;

	// Retrieve list of posts for these subreddits to extract display names
	let display = json(format!("/r/{}/hot.json?raw_json=1", sub), true).await?;
	let display_lookup: Vec<(String, &str)> = display["data"]["children"]
		.as_array()
		.unwrap()
		.iter()
		.map(|post| {
			let display_name = post["data"]["subreddit"].as_str().unwrap();
			(display_name.to_lowercase(), display_name)
		})
		.collect();

	// Find each subreddit name (separated by '+') in sub parameter
	for part in sub.split('+') {
		// Retrieve display name for the subreddit
		let display;
		let part = if let Some(&(_, display)) = display_lookup.iter().find(|x| x.0 == part.to_lowercase()) {
			// This is already known, doesn't require seperate request
			display
		} else {
			// This subreddit display name isn't known, retrieve it
			let path: String = format!("/r/{}/about.json?raw_json=1", part);
			display = json(path, true).await?;
			display["data"]["display_name"].as_str().ok_or_else(|| "Failed to query subreddit name".to_string())?
		};

		// Modify sub list based on action
		if action.contains(&"subscribe".to_string()) && !sub_list.contains(&part.to_owned()) {
			// Add each sub name to the subscribed list
			sub_list.push(part.to_owned());
			// Reorder sub names alphabettically
			sub_list.sort_by_key(|a| a.to_lowercase())
		} else if action.contains(&"unsubscribe".to_string()) {
			// Remove sub name from subscribed list
			sub_list.retain(|s| s != part);
		}
	}

	// Redirect back to subreddit
	// check for redirect parameter if unsubscribing from outside sidebar
	let redirect_path = param(&format!("/?{}", query), "redirect");
	let path = if redirect_path.is_empty() {
		format!("/r/{}", sub)
	} else {
		format!("/{}/", redirect_path)
	};

	let mut res = redirect(path);

	// Delete cookie if empty, else set
	if sub_list.is_empty() {
		res.remove_cookie("subscriptions".to_string());
	} else {
		res.insert_cookie(
			Cookie::build("subscriptions", sub_list.join("+"))
				.path("/")
				.http_only(true)
				.expires(OffsetDateTime::now_utc() + Duration::weeks(52))
				.finish(),
		);
	}

	Ok(res)
}

pub async fn wiki(req: Request<Body>) -> Result<Response<Body>, String> {
	let sub = req.param("sub").unwrap_or_else(|| "reddit.com".to_string());
	let quarantined = can_access_quarantine(&req, &sub);
	// Handle random subreddits
	if let Ok(random) = catch_random(&sub, "/wiki").await {
		return Ok(random);
	}

	let page = req.param("page").unwrap_or_else(|| "index".to_string());
	let path: String = format!("/r/{}/wiki/{}.json?raw_json=1", sub, page);

	match json(path, quarantined).await {
		Ok(response) => template(WikiTemplate {
			sub,
			wiki: rewrite_urls(response["data"]["content_html"].as_str().unwrap_or("<h3>Wiki not found</h3>")),
			page,
			prefs: Preferences::new(req),
		}),
		Err(msg) => {
			if msg == "quarantined" {
				quarantine(req, sub)
			} else {
				error(req, msg).await
			}
		}
	}
}

pub async fn sidebar(req: Request<Body>) -> Result<Response<Body>, String> {
	let sub = req.param("sub").unwrap_or_else(|| "reddit.com".to_string());
	let quarantined = can_access_quarantine(&req, &sub);
	// Handle random subreddits
	if let Ok(random) = catch_random(&sub, "/about/sidebar").await {
		return Ok(random);
	}

	// Build the Reddit JSON API url
	let path: String = format!("/r/{}/about.json?raw_json=1", sub);

	// Send a request to the url
	match json(path, quarantined).await {
		// If success, receive JSON in response
		Ok(response) => template(WikiTemplate {
			wiki: format!(
				"{}<hr><h1>Moderators</h1><br><ul>{}</ul>",
				rewrite_urls(&val(&response, "description_html").replace("\\", "")),
				moderators(&sub, quarantined).await?.join(""),
			),
			sub,
			page: "Sidebar".to_string(),
			prefs: Preferences::new(req),
		}),
		Err(msg) => {
			if msg == "quarantined" {
				quarantine(req, sub)
			} else {
				error(req, msg).await
			}
		}
	}
}

pub async fn moderators(sub: &str, quarantined: bool) -> Result<Vec<String>, String> {
	// Retrieve and format the html for the moderators list
	Ok(
		moderators_list(sub, quarantined)
			.await?
			.iter()
			.map(|m| format!("<li><a style=\"color: var(--accent)\" href=\"/u/{name}\">{name}</a></li>", name = m))
			.collect(),
	)
}

async fn moderators_list(sub: &str, quarantined: bool) -> Result<Vec<String>, String> {
	// Build the moderator list URL
	let path: String = format!("/r/{}/about/moderators.json?raw_json=1", sub);

	// Retrieve response
<<<<<<< HEAD
	let response = json(path, quarantined).await?["data"]["children"].clone();
	Ok(if let Some(response) = response.as_array() {
=======
	let response = json(path).await?["data"]["children"].clone();
	Ok(
>>>>>>> 31bf8c80
		// Traverse json tree and format into list of strings
		response
			.as_array()
			.unwrap_or(&Vec::new())
			.iter()
			.filter_map(|moderator| {
				let name = moderator["name"].as_str().unwrap_or_default();
				if name.is_empty() {
					None
				} else {
					Some(name.to_string())
				}
			})
			.collect::<Vec<_>>(),
	)
}

// SUBREDDIT
async fn subreddit(sub: &str, quarantined: bool) -> Result<Subreddit, String> {
	// Build the Reddit JSON API url
	let path: String = format!("/r/{}/about.json?raw_json=1", sub);

	// Send a request to the url
	match json(path, quarantined).await {
		// If success, receive JSON in response
		Ok(res) => {
			// Metadata regarding the subreddit
			let members: i64 = res["data"]["subscribers"].as_u64().unwrap_or_default() as i64;
			let active: i64 = res["data"]["accounts_active"].as_u64().unwrap_or_default() as i64;

			// Fetch subreddit icon either from the community_icon or icon_img value
			let community_icon: &str = res["data"]["community_icon"].as_str().unwrap_or_default();
			let icon = if community_icon.is_empty() { val(&res, "icon_img") } else { community_icon.to_string() };

			let sub = Subreddit {
				name: esc!(&res, "display_name"),
				title: esc!(&res, "title"),
				description: esc!(&res, "public_description"),
				info: rewrite_urls(&val(&res, "description_html").replace("\\", "")),
				moderators: moderators_list(sub, quarantined).await?,
				icon: format_url(&icon),
				members: format_num(members),
				active: format_num(active),
				wiki: res["data"]["wiki_enabled"].as_bool().unwrap_or_default(),
			};

			Ok(sub)
		}
		// If the Reddit API returns an error, exit this function
		Err(msg) => return Err(msg),
	}
}<|MERGE_RESOLUTION|>--- conflicted
+++ resolved
@@ -41,14 +41,9 @@
 // SERVICES
 pub async fn community(req: Request<Body>) -> Result<Response<Body>, String> {
 	// Build Reddit API path
-<<<<<<< HEAD
 	let root = req.uri().path() == "/";
-	let subscribed = cookie(&req, "subscriptions");
-	let front_page = cookie(&req, "front_page");
-=======
 	let subscribed = setting(&req, "subscriptions");
 	let front_page = setting(&req, "front_page");
->>>>>>> 31bf8c80
 	let post_sort = req.cookie("post_sort").map_or_else(|| "hot".to_string(), |c| c.value().to_string());
 	let sort = req.param("sort").unwrap_or_else(|| req.param("id").unwrap_or(post_sort));
 
@@ -307,13 +302,8 @@
 	let path: String = format!("/r/{}/about/moderators.json?raw_json=1", sub);
 
 	// Retrieve response
-<<<<<<< HEAD
 	let response = json(path, quarantined).await?["data"]["children"].clone();
-	Ok(if let Some(response) = response.as_array() {
-=======
-	let response = json(path).await?["data"]["children"].clone();
 	Ok(
->>>>>>> 31bf8c80
 		// Traverse json tree and format into list of strings
 		response
 			.as_array()
