--- conflicted
+++ resolved
@@ -231,13 +231,10 @@
 | `USE_HLS`               | `["on", "off"]`                                                                                     | `off`         |
 | `HIDE_HLS_NOTIFICATION` | `["on", "off"]`                                                                                     | `off`         |
 | `AUTOPLAY_VIDEOS`       | `["on", "off"]`                                                                                     | `off`         |
-<<<<<<< HEAD
 | `HIDE_AWARDS`           | `["on", "off"]`                                                                                     | `off`         |
-| `SUBSCRIPTIONS`         | Array of subreddit names (`["sub1", "sub2"]`)                                                       | `[]`          | 
-=======
+| `SUBSCRIPTIONS`         | `+`-delimited list of subreddits (`sub1+sub2+sub3+...`)                                                       | _(none)_          | 
 | `HIDE_AWARDS`           | `["on", "off"]`                                                                                     | `off`
 | `DISABLE_VISIT_REDDIT_CONFIRMATION`     | `["on", "off"]`                                                                                     | `off`         |
->>>>>>> 01f9907a
 
 You can also configure Libreddit with a configuration file. An example `libreddit.toml` can be found below:
 
