--- conflicted
+++ resolved
@@ -48,13 +48,9 @@
 | [libreddit.some-things.org](https://libreddit.some-things.org) | 🇨🇭 CH |  |
 | [reddit.stuehieyr.com](https://reddit.stuehieyr.com) | 🇩🇪 DE  |  |
 | [lr.mint.lgbt](https://lr.mint.lgbt) | 🇨🇦 CA |  |
-<<<<<<< HEAD
-| [libreddit.intent.cool](https://libreddit.intent.cool) | 🇺🇸 US | ✅ |
+| [libreddit.intent.cool](https://libreddit.intent.cool) | 🇺🇸 US |  |
 | [libreddit.autarkic.org](https://libreddit.autarkic.org) | 🇺🇸 US | |
 | [libreddit.flux.industries](https://libreddit.flux.industries) | 🇩🇪 DE | ✅ |
-=======
-| [libreddit.igna.rocks](https://libreddit.igna.rocks) | 🇺🇸 US | |
->>>>>>> 8d58cf61
 | [libreddit.drivet.xyz](https://libreddit.drivet.xyz) | 🇵🇱 PL |  |
 | [libreddit.flux.industries](https://libreddit.flux.industries) | 🇩🇪 DE | ✅ |
 | [libreddit.de](https://libreddit.de) | 🇩🇪 DE |  |
