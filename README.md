# Libreddit

> An alternative private front-end to Reddit

![screenshot](https://i.ibb.co/QYbqTQt/libreddit-rust.png)

---

**10 second pitch:** Libreddit is a portmanteau of "libre" (meaning freedom) and "Reddit". It is a private front-end like [Invidious](https://github.com/iv-org/invidious) but for Reddit. Browse the coldest takes of [r/unpopularopinion](https://libreddit.spike.codes/r/unpopularopinion) without being [tracked](#reddit).

- 🚀 Fast: written in Rust for blazing-fast speeds and memory safety
- ☁️ Light: no JavaScript, no ads, no tracking, no bloat
- 🕵 Private: all requests are proxied through the server, including media
- 🔒 Secure: strong [Content Security Policy](https://developer.mozilla.org/en-US/docs/Web/HTTP/CSP) prevents browser requests to Reddit

---

I appreciate any donations! Your support allows me to continue developing Libreddit.

<a href="https://www.buymeacoffee.com/spikecodes" target="_blank"><img src="https://cdn.buymeacoffee.com/buttons/v2/default-yellow.png" alt="Buy Me A Coffee" style="height: 40px" ></a>
<a href="https://liberapay.com/spike/donate"><img alt="Donate using Liberapay" src="https://liberapay.com/assets/widgets/donate.svg" style="height: 40px"></a>


**Bitcoin:** `bc1qwyxjnafpu3gypcpgs025cw9wa7ryudtecmwa6y`

**Monero:** `45FJrEuFPtG2o7QZz2Nps77TbHD4sPqxViwbdyV9A6ktfHiWs47UngG5zXPcLoDXAc8taeuBgeNjfeprwgeXYXhN3C9tVSR`

---

# Instances

Feel free to [open an issue](https://github.com/spikecodes/libreddit/issues/new) to have your [selfhosted instance](#deployment) listed here!

🔗 **Want to automatically redirect Reddit links to Libreddit? Use [LibRedirect](https://github.com/libredirect/libredirect) or [Privacy Redirect](https://github.com/SimonBrazell/privacy-redirect)!**

| Website | Country | Cloudflare |
|-|-|-|
| [libredd.it](https://libredd.it) (official) | 🇺🇸 US |  |
| [libreddit.spike.codes](https://libreddit.spike.codes) (official) | 🇺🇸 US |  |
| [libreddit.dothq.co](https://libreddit.dothq.co) | 🇩🇪 DE | ✅ |
| [libreddit.kavin.rocks](https://libreddit.kavin.rocks) | 🇮🇳 IN |  |
| [reddit.invak.id](https://reddit.invak.id) | 🇧🇬 BG |  |
| [lr.riverside.rocks](https://lr.riverside.rocks) | 🇺🇸 US |  |
| [libreddit.strongthany.cc](https://libreddit.strongthany.cc) | 🇺🇸 US |  |
| [libreddit.privacy.com.de](https://libreddit.privacy.com.de) | 🇩🇪 DE |  |
| [libreddit.domain.glass](https://libreddit.domain.glass) | 🇺🇸 US | ✅ |
<<<<<<< HEAD
| [reddit.artemislena.eu](https://reddit.artemislena.eu) | 🇩🇪 DE |  |
=======
| [libreddit.sugoma.tk](https://libreddit.sugoma.tk) | 🇺🇸 US | |
| [libreddit.jamiethalacker.dev](https://libreddit.jamiethalacker.dev) | 🇺🇸 US | ✅ |
>>>>>>> 711e3c20
| [r.nf](https://r.nf) | 🇩🇪 DE | ✅ |
| [libreddit.some-things.org](https://libreddit.some-things.org) | 🇨🇭 CH |  |
| [reddit.stuehieyr.com](https://reddit.stuehieyr.com) | 🇩🇪 DE  |  |
| [lr.mint.lgbt](https://lr.mint.lgbt) | 🇨🇦 CA |  |
| [libreddit.igna.rocks](https://libreddit.igna.rocks) | 🇺🇸 US | |
| [libreddit.drivet.xyz](https://libreddit.drivet.xyz) | 🇵🇱 PL |  |
| [libreddit.flux.industries](https://libreddit.flux.industries) | 🇩🇪 DE | ✅ |
| [libreddit.de](https://libreddit.de) | 🇩🇪 DE |  |
| [libreddit.pussthecat.org](https://libreddit.pussthecat.org) | 🇩🇪 DE |  |
| [libreddit.mutahar.rocks](https://libreddit.mutahar.rocks) | 🇫🇷 FR |  |
| [libreddit.northboot.xyz](https://libreddit.northboot.xyz) | 🇩🇪 DE |  |
| [leddit.xyz](https://leddit.xyz) | 🇺🇸 US |  |
| [de.leddit.xyz](https://de.leddit.xyz) | 🇩🇪 DE |  |
| [lr.cowfee.moe](https://lr.cowfee.moe) | 🇺🇸 US |  |
| [libreddit.hu](https://libreddit.hu) | 🇫🇮 FI | ✅ |
| [libreddit.totaldarkness.net](https://libreddit.totaldarkness.net) | 🇨🇦 CA |  |
| [libreddit.esmailelbob.xyz](https://libreddit.esmailelbob.xyz) | 🇨🇦 CA |  |
| [lr.vern.cc](https://lr.vern.cc) | 🇨🇦 CA |  |
| [libreddit.nl](https://libreddit.nl) | 🇳🇱 NL |  |
| [lr.stilic.ml](https://lr.stilic.ml) | 🇫🇷 FR | ✅ |
| [reddi.tk](https://reddi.tk) | 🇺🇸 US | ✅ |
| [libreddit.bus-hit.me](https://libreddit.bus-hit.me) | 🇨🇦 CA |  |
| [r.walkx.org](https://r.walkx.org) | 🇳🇱 NL | ✅ |
| [libreddit.kylrth.com](https://libreddit.kylrth.com) | 🇨🇦 CA |  |
| [libreddit.yonalee.eu](https://libreddit.yonalee.eu) | 🇱🇺 LU | ✅ |
| [libreddit.winscloud.net](https://libreddit.winscloud.net) | 🇹🇭 TH | ✅ |
| [libreddit.tiekoetter.com](https://libreddit.tiekoetter.com) | 🇩🇪 DE |  |
| [reddit.rtrace.io](https://reddit.rtrace.io) | 🇩🇪 DE |  |
| [libreddit.lunar.icu](https://libreddit.lunar.icu) | 🇩🇪 DE | ✅ |
| [libreddit.privacydev.net](https://libreddit.privacydev.net) | 🇺🇸 US |  |
| [libreddit.notyourcomputer.net](https://libreddit.notyourcomputer.net) | 🇺🇸 US |  |
| [r.ahwx.org](https://r.ahwx.org) | 🇳🇱 NL | ✅ |
| [bob.fr.to](https://bob.fr.to) | 🇺🇸 US |  |
| [reddit.beparanoid.de](https://reddit.beparanoid.de) | 🇨🇭 CH |  |
| [libreddit.dcs0.hu](https://libreddit.dcs0.hu) | 🇭🇺 HU |  |
| [reddit.dr460nf1r3.org](https://reddit.dr460nf1r3.org) | 🇩🇪 DE | ✅ |
| [rd.jae.su](https://rd.jae.su) | 🇫🇮 FI |  |
| [libreddit.mha.fi](https://libreddit.mha.fi) | 🇫🇮 FI |  |
| [libreddit.foss.wtf](https://libreddit.foss.wtf) | 🇩🇪 DE |  |
| [libreddit.encrypted-data.xyz](https://libreddit.encrypted-data.xyz)| 🇫🇷 FR | ✅ |
| [libreddit.eu.org](https://libreddit.eu.org)| 🇮🇪 IE | ✅ |
| [l.opnxng.com](https://l.opnxng.com)| 🇸🇬 SG |  |
| [libreddit.cachyos.org](https://libreddit.cachyos.org) | 🇩🇪 DE | ✅ |
| [libreddit.oxymagnesium.com](https://libreddit.oxymagnesium.com) | 🇺🇸 US |  |
| [spjmllawtheisznfs7uryhxumin26ssv2draj7oope3ok3wuhy43eoyd.onion](http://spjmllawtheisznfs7uryhxumin26ssv2draj7oope3ok3wuhy43eoyd.onion) | 🇮🇳 IN |  |
| [fwhhsbrbltmrct5hshrnqlqygqvcgmnek3cnka55zj4y7nuus5muwyyd.onion](http://fwhhsbrbltmrct5hshrnqlqygqvcgmnek3cnka55zj4y7nuus5muwyyd.onion) | 🇩🇪 DE |  |
| [kphht2jcflojtqte4b4kyx7p2ahagv4debjj32nre67dxz7y57seqwyd.onion](http://kphht2jcflojtqte4b4kyx7p2ahagv4debjj32nre67dxz7y57seqwyd.onion) | 🇳🇱 NL |  |
| [inytumdgnri7xsqtvpntjevaelxtgbjqkuqhtf6txxhwbll2fwqtakqd.onion](http://inytumdgnri7xsqtvpntjevaelxtgbjqkuqhtf6txxhwbll2fwqtakqd.onion) | 🇨🇭 CH |  |
| [liredejj74h5xjqr2dylnl5howb2bpikfowqoveub55ru27x43357iid.onion](http://liredejj74h5xjqr2dylnl5howb2bpikfowqoveub55ru27x43357iid.onion) | 🇩🇪 DE |  |
| [kzhfp3nvb4qp575vy23ccbrgfocezjtl5dx66uthgrhu7nscu6rcwjyd.onion](http://kzhfp3nvb4qp575vy23ccbrgfocezjtl5dx66uthgrhu7nscu6rcwjyd.onion) | 🇺🇸 US |  |
| [ecue64ybzvn6vjzl37kcsnwt4ycmbsyf74nbttyg7rkc3t3qwnj7mcyd.onion](http://ecue64ybzvn6vjzl37kcsnwt4ycmbsyf74nbttyg7rkc3t3qwnj7mcyd.onion) | 🇩🇪 DE |  |
| [ledditqo2mxfvlgobxnlhrkq4dh34jss6evfkdkb2thlvy6dn4f4gpyd.onion](http://ledditqo2mxfvlgobxnlhrkq4dh34jss6evfkdkb2thlvy6dn4f4gpyd.onion) | 🇺🇸 US |  |
| [libredoxhxwnmsb6dvzzd35hmgzmawsq5i764es7witwhddvpc2razid.onion](http://libredoxhxwnmsb6dvzzd35hmgzmawsq5i764es7witwhddvpc2razid.onion) | 🇺🇸 US |  |
| [libreddit.2syis2nnyytz6jnusnjurva4swlaizlnleiks5mjp46phuwjbdjqwgqd.onion](http://libreddit.2syis2nnyytz6jnusnjurva4swlaizlnleiks5mjp46phuwjbdjqwgqd.onion) | 🇪🇬 EG |  |
| [ol5begilptoou34emq2sshf3may3hlblvipdjtybbovpb7c7zodxmtqd.onion](http://ol5begilptoou34emq2sshf3may3hlblvipdjtybbovpb7c7zodxmtqd.onion) | 🇩🇪 DE |  |
| [lbrdtjaj7567ptdd4rv74lv27qhxfkraabnyphgcvptl64ijx2tijwid.onion](http://lbrdtjaj7567ptdd4rv74lv27qhxfkraabnyphgcvptl64ijx2tijwid.onion) | 🇨🇦 CA |  |
| [libreddit.esmail5pdn24shtvieloeedh7ehz3nrwcdivnfhfcedl7gf4kwddhkqd.onion](http://libreddit.esmail5pdn24shtvieloeedh7ehz3nrwcdivnfhfcedl7gf4kwddhkqd.onion) | 🇨🇦 CA |  |
| [reddit.prnoid54e44a4bduq5due64jkk7wcnkxcp5kv3juncm7veptjcqudgyd.onion](http://reddit.prnoid54e44a4bduq5due64jkk7wcnkxcp5kv3juncm7veptjcqudgyd.onion) | 🇨🇭 CH |  |
| [inz6tbezfwzexva6dize4cqraj2tjdhygxabmcgysccesvw2pybzhbyd.onion](http://inz6tbezfwzexva6dize4cqraj2tjdhygxabmcgysccesvw2pybzhbyd.onion) | 🇫🇮 FI |  |
| [libreddit.micohauwkjbyw5meacrb4ipicwvwg4xtzl7y7viv53kig2mdcsvwkyyd.onion](http://libreddit.micohauwkjbyw5meacrb4ipicwvwg4xtzl7y7viv53kig2mdcsvwkyyd.onion/)| 🇫🇮 FI |  |
| [lr.vernccvbvyi5qhfzyqengccj7lkove6bjot2xhh5kajhwvidqafczrad.onion](http://lr.vernccvbvyi5qhfzyqengccj7lkove6bjot2xhh5kajhwvidqafczrad.onion/) | 🇨🇦 CA |  |
A checkmark in the "Cloudflare" category here refers to the use of the reverse proxy, [Cloudflare](https://cloudflare.com). The checkmark will not be listed for a site that uses Cloudflare DNS but rather the proxying service which grants Cloudflare the ability to monitor traffic to the website.

---

# About

Find Libreddit on 💬 [Matrix](https://matrix.to/#/#libreddit:kde.org), 🐋 [Docker](https://hub.docker.com/r/spikecodes/libreddit), :octocat: [GitHub](https://github.com/spikecodes/libreddit), and 🦊 [GitLab](https://gitlab.com/spikecodes/libreddit).

## Built with

- [Rust](https://www.rust-lang.org/) - Programming language
- [Hyper](https://github.com/hyperium/hyper) - HTTP server and client
- [Askama](https://github.com/djc/askama) - Templating engine
- [Rustls](https://github.com/ctz/rustls) - TLS library

## Info
Libreddit hopes to provide an easier way to browse Reddit, without the ads, trackers, and bloat. Libreddit was inspired by other alternative front-ends to popular services such as [Invidious](https://github.com/iv-org/invidious) for YouTube, [Nitter](https://github.com/zedeus/nitter) for Twitter, and [Bibliogram](https://sr.ht/~cadence/bibliogram/) for Instagram.

Libreddit currently implements most of Reddit's (signed-out) functionalities but still lacks [a few features](https://github.com/spikecodes/libreddit/issues).

## How does it compare to Teddit?

Teddit is another awesome open source project designed to provide an alternative frontend to Reddit. There is no connection between the two and you're welcome to use whichever one you favor. Competition fosters innovation and Teddit's release has motivated me to build Libreddit into an even more polished product.

If you are looking to compare, the biggest differences I have noticed are:
- Libreddit is themed around Reddit's redesign whereas Teddit appears to stick much closer to Reddit's old design. This may suit some users better as design is always subjective.
- Libreddit is written in [Rust](https://www.rust-lang.org) for speed and memory safety. It uses [Hyper](https://hyper.rs), a speedy and lightweight HTTP server/client implementation.

---

# Comparison

This section outlines how Libreddit compares to Reddit.

## Speed

Lasted tested Jan 17, 2021.

Results from Google Lighthouse ([Libreddit Report](https://lighthouse-dot-webdotdevsite.appspot.com/lh/html?url=https%3A%2F%2Flibredd.it), [Reddit Report](https://lighthouse-dot-webdotdevsite.appspot.com/lh/html?url=https%3A%2F%2Fwww.reddit.com%2F)).

|                        | Libreddit     | Reddit     |
|------------------------|---------------|------------|
| Requests               | 20            | 70         |
| Resource Size (card ui)| 1,224 KiB     | 1,690 KiB  |
| Time to Interactive    | **1.5 s**     | **11.2 s** |

## Privacy

### Reddit

**Logging:** According to Reddit's [privacy policy](https://www.redditinc.com/policies/privacy-policy), they "may [automatically] log information" including:
- IP address
- User-agent string
- Browser type
- Operating system
- Referral URLs
- Device information (e.g., device IDs)
- Device settings
- Pages visited
- Links clicked
- The requested URL
- Search terms

**Location:** The same privacy policy goes on to describe that location data may be collected through the use of:
- GPS (consensual)
- Bluetooth (consensual)
- Content associated with a location (consensual)
- Your IP Address

**Cookies:** Reddit's [cookie notice](https://www.redditinc.com/policies/cookies) documents the array of cookies used by Reddit including/regarding:
- Authentication
- Functionality
- Analytics and Performance
- Advertising
- Third-Party Cookies
- Third-Party Site

### Libreddit

For transparency, I hope to describe all the ways Libreddit handles user privacy.

**Logging:** In production (when running the binary, hosting with docker, or using the official instances), Libreddit logs nothing. When debugging (running from source without `--release`), Libreddit logs post IDs fetched to aid with troubleshooting.

**DNS:** Both official domains (`libredd.it` and `libreddit.spike.codes`) use Cloudflare as the DNS resolver. Though, the sites are not proxied through Cloudflare meaning Cloudflare doesn't have access to user traffic.

**Cookies:** Libreddit uses optional cookies to store any configured settings in [the settings menu](https://libreddit.spike.codes/settings). These are not cross-site cookies and the cookies hold no personal data.

**Hosting:** The official instances are hosted on [Replit](https://replit.com/) which monitors usage to prevent abuse. I can understand if this invalidates certain users' threat models and therefore, self-hosting, using unofficial instances, and browsing through Tor are welcomed.

---

# Installation

## 1) Cargo

Make sure Rust stable is installed along with `cargo`, Rust's package manager.

```
cargo install libreddit
```

## 2) Docker

Deploy the [Docker image](https://hub.docker.com/r/spikecodes/libreddit) of Libreddit:
```
docker pull spikecodes/libreddit
docker run -d --name libreddit -p 8080:8080 spikecodes/libreddit
```

Deploy using a different port (in this case, port 80):
```
docker pull spikecodes/libreddit
docker run -d --name libreddit -p 80:8080 spikecodes/libreddit
```

To deploy on `arm64` platforms, simply replace `spikecodes/libreddit` in the commands above with `spikecodes/libreddit:arm`.

To deploy on `armv7` platforms, simply replace `spikecodes/libreddit` in the commands above with `spikecodes/libreddit:armv7`.

## 3) AUR

For ArchLinux users, Libreddit is available from the AUR as [`libreddit-git`](https://aur.archlinux.org/packages/libreddit-git).

```
yay -S libreddit-git
```

## 4) GitHub Releases

If you're on Linux and none of these methods work for you, you can grab a Linux binary from [the newest release](https://github.com/spikecodes/libreddit/releases/latest).

## 5) Replit/Heroku/Glitch

**Note:** These are free hosting options but they are *not* private and will monitor server usage to prevent abuse. If you need a free and easy setup, this method may work best for you.

<a href="https://repl.it/github/spikecodes/libreddit"><img src="https://repl.it/badge/github/spikecodes/libreddit" alt="Run on Repl.it" height="32" /></a>
[![Deploy](https://www.herokucdn.com/deploy/button.svg)](https://heroku.com/deploy?template=https://github.com/spikecodes/libreddit)
[![Remix on Glitch](https://cdn.glitch.com/2703baf2-b643-4da7-ab91-7ee2a2d00b5b%2Fremix-button-v2.svg)](https://glitch.com/edit/#!/remix/libreddit)

---

# Deployment

Once installed, deploy Libreddit to `0.0.0.0:8080` by running:

```
libreddit
```

## Change Default Settings

Assign a default value for each setting by passing environment variables to Libreddit in the format `LIBREDDIT_DEFAULT_{X}`. Replace `{X}` with the setting name (see list below) in capital letters.

| Name                    | Possible values                                                                                     | Default value |
|-------------------------|-----------------------------------------------------------------------------------------------------|---------------|
| `THEME`                 | `["system", "light", "dark", "black", "dracula", "nord", "laserwave", "violet", "gold", "rosebox"]` | `system`      |
| `FRONT_PAGE`            | `["default", "popular", "all"]`                                                                     | `default`     |
| `LAYOUT`                | `["card", "clean", "compact"]`                                                                      | `card`        |
| `WIDE`                  | `["on", "off"]`                                                                                     | `off`         |
| `POST_SORT`             | `["hot", "new", "top", "rising", "controversial"]`                                                  | `hot`         |
| `COMMENT_SORT`          | `["confidence", "top", "new", "controversial", "old"]`                                              | `confidence`  |
| `SHOW_NSFW`             | `["on", "off"]`                                                                                     | `off`         |
| `USE_HLS`               | `["on", "off"]`                                                                                     | `off`         |
| `HIDE_HLS_NOTIFICATION` | `["on", "off"]`                                                                                     | `off`         |
| `AUTOPLAY_VIDEOS`       | `["on", "off"]`                                                                                     | `off`         |

### Examples

```bash
LIBREDDIT_DEFAULT_SHOW_NSFW=on libreddit
```

```bash
LIBREDDIT_DEFAULT_WIDE=on LIBREDDIT_DEFAULT_THEME=dark libreddit -r
```

## Proxying using NGINX

**NOTE** If you're [proxying Libreddit through an NGINX Reverse Proxy](https://github.com/spikecodes/libreddit/issues/122#issuecomment-782226853), add
```nginx
proxy_http_version 1.1;
```
to your NGINX configuration file above your `proxy_pass` line.

## systemd

You can use the systemd service available in `contrib/libreddit.service`
(install it on `/etc/systemd/system/libreddit.service`).

That service can be optionally configured in terms of environment variables by
creating a file in `/etc/libreddit.conf`. Use the `contrib/libreddit.conf` as a
template. You can also add the `LIBREDDIT_DEFAULT__{X}` settings explained
above.

When "Proxying using NGINX" where the proxy is on the same machine, you should
guarantee nginx waits for this service to start. Edit
`/etc/systemd/system/libreddit.service.d/reverse-proxy.conf`:

```conf
[Unit]
Before=nginx.service
```

## Building

```
git clone https://github.com/spikecodes/libreddit
cd libreddit
cargo run
```<|MERGE_RESOLUTION|>--- conflicted
+++ resolved
@@ -44,12 +44,6 @@
 | [libreddit.strongthany.cc](https://libreddit.strongthany.cc) | 🇺🇸 US |  |
 | [libreddit.privacy.com.de](https://libreddit.privacy.com.de) | 🇩🇪 DE |  |
 | [libreddit.domain.glass](https://libreddit.domain.glass) | 🇺🇸 US | ✅ |
-<<<<<<< HEAD
-| [reddit.artemislena.eu](https://reddit.artemislena.eu) | 🇩🇪 DE |  |
-=======
-| [libreddit.sugoma.tk](https://libreddit.sugoma.tk) | 🇺🇸 US | |
-| [libreddit.jamiethalacker.dev](https://libreddit.jamiethalacker.dev) | 🇺🇸 US | ✅ |
->>>>>>> 711e3c20
 | [r.nf](https://r.nf) | 🇩🇪 DE | ✅ |
 | [libreddit.some-things.org](https://libreddit.some-things.org) | 🇨🇭 CH |  |
 | [reddit.stuehieyr.com](https://reddit.stuehieyr.com) | 🇩🇪 DE  |  |
