/* Define themes */

/* Constants */
:root {
	--nsfw: #ff5c5d;
	--admin: #ea0027;

	/* Reddit redirect warning constants */
	--popup-red: #ea0027;
	--popup-black: #111;
	--popup-text: #fff;
	--popup-background-1: #0f0f0f;
	--popup-background-2: #220f0f;
	--popup-reddit-url: var(--popup-red);

	--popup-background: repeating-linear-gradient(
		-45deg,
		var(--popup-background-1),
		var(--popup-background-1) 50px,
		var(--popup-background-2) 50px,
		var(--popup-background-2) 100px
	);

	--popup-toreddit-background: var(--popup-black);
	--popup-toreddit-text: var(--popup-red);
	--popup-goback-background: var(--popup-red);
	--popup-goback-text: #222;
	--popup-border: 1px solid var(--popup-red);

	--footer-height: 30px;
}

@font-face {
	font-family: 'Inter';
	src: url('/Inter.var.woff2') format('woff2-variations');
	font-style: normal;
}

/* Automatic theme selection */
:root, .dark{
	/* Default & fallback theme (dark) */
	--accent: aqua;
	--green: #5cff85;
	--text: white;
	--foreground: #222;
	--background: #0f0f0f;
	--outside: #1f1f1f;
	--post: #161616;
	--panel-border: 1px solid #333;
	--highlighted: #333;
	--visited: #aaa;
	--shadow: 0 1px 3px rgba(0, 0, 0, 0.5);
	--popup: #b80a27;

	/* Hint color theme to browser for scrollbar */
	color-scheme: dark;
}

/* Browser-defined light theme */
@media (prefers-color-scheme: light) {
	:root {
		--accent: #009a9a;
		--green: #00a229;
		--text: black;
		--foreground: #f5f5f5;
		--background: #ddd;
		--outside: #ececec;
		--post: #eee;
		--panel-border: 1px solid #ccc;
		--highlighted: white;
		--visited: #555;
		--shadow: 0 1px 3px rgba(0, 0, 0, 0.1);

		/* Hint color theme to browser for scrollbar */
		color-scheme: light;
	}
}

/* Other themes are located in the "themes" folder */

/* General */

::selection {
	color: var(--foreground);
	background: var(--accent);
}

:focus-visible {
	outline: 2px solid var(--accent);
}

html, body, div, h1, h2, h3, h4, h5, h6, ul, ol, dl, li, dt, dd, p, blockquote,
pre, form, fieldset, table, th, td, select, input {
	accent-color: var(--accent);
	margin: 0;
	color: var(--text);
	font-family: "Inter", sans-serif;
}

body {
	background: var(--background);
	font-size: 15px;
}

body.fixed_navbar {
	padding-top: 60px;
	padding-bottom: var(--footer-height);
	min-height: calc(100vh - 60px);
	position: relative;
}

nav {
	display: grid;
	grid-template-areas: "logo searchbox links";

	justify-content: space-between;
	align-items: center;
	
	color: var(--accent);
	background: var(--outside);
	box-shadow: var(--shadow);
	
	font-size: 20px;
	
	z-index: 2;
	top: 0;
	padding: 5px 15px;
	margin-bottom: 10px;
	min-height: 40px;
	width: calc(100% - 30px);
}

nav.fixed_navbar {
	position: fixed;
}

nav * { color: var(--text); }
nav #reddit, #code > span { color: var(--accent); }
nav #code > svg { stroke: var(--accent); }

nav #logo {
	grid-area: logo;
	white-space: nowrap;
	margin-right: 5px;
}

nav #links {
	grid-area: links;
	margin-left: 10px;
	display: flex;
}

nav #links svg {
	display: none;
}

nav #libreddit {
	vertical-align: -2px;
}

#settings_link {
	opacity: 0.8;
	margin-left: 10px;
}

.popup {
	display: flex;
	align-items: center;
	justify-content: center;
	overflow: clip;
	opacity: 0;
	position: fixed;
	width: 100vw;
	height: 100vh;
	bottom: 0;
	right: 0;
	visibility: hidden;
	transition: all 0.1s ease-in-out;
	z-index: 2;
}

/* fallback for firefox esr */
.popup {
	background-color: #000000fd;
}

/* all other browsers */
@supports ((-webkit-backdrop-filter: none) or (backdrop-filter: none)) {
	.popup {
		-webkit-backdrop-filter: blur(.25rem) brightness(15%);
		backdrop-filter: blur(.25rem) brightness(15%);
	}
}

.popup-inner {
	display: flex;
	flex-direction: column;
	align-items: center;
	text-align: center;
	max-width: 600px;
	max-height: 500px;
	width: fit-content;
	height: fit-content;
	padding: 1rem;
	background: var(--popup-background);
	border: var(--popup-border);
	border-radius: 5px;
	transition: all 0.1s ease-in-out;
}

.popup-inner svg {
	display: unset !important;
	width: 35%;
	stroke: none;
	margin: 1rem;
}

.popup-inner h1 {
	color: var(--popup-text);
	margin: 1.5rem 1.5rem 1rem;
}

.popup-inner p {
	color: var(--popup-text);
}

.popup-inner a {
	border-radius: 5px;
	padding: 2%;
	width: 80%;
	margin: 0.5rem;
	cursor: pointer;
	transition: all 0.1s ease-in-out;
}

#goback {
	background: var(--popup-goback-background);
	color: var(--popup-goback-text);
}

#goback:not(.selected):hover {
	opacity: 0.8;
}

#toreddit {
	background: var(--popup-toreddit-background);
	color: var(--popup-toreddit-text);
	border: 1px solid var(--popup-red);
}

#toreddit:not(.selected):hover {
	background: var(--popup-toreddit-text);
	color: var(--popup-toreddit-background);
}

.popup:target {
	visibility: visible;
	opacity: 1;
}

#reddit_url {
	width: 80%;
	color: var(--popup-reddit-url);
	font-weight: 600;
	line-break: anywhere;
	margin-top: 1rem;
}

#code {
	margin-left: 10px;
}

main {
	display: flex;
	justify-content: center;
	max-width: 1000px;
	padding: 10px 20px;
	margin: 0 auto;
	padding-bottom: 4em;
}

.wide main {
	max-width: calc(100% - 40px);
}

.wide #column_one {
	width: 100%;
	max-width: 100%;
}

#column_one {
	width: 100%;
	max-width: 750px;
	border-radius: 5px;
	overflow: inherit;
}

/* Body footer. */
body > footer {
	display: flex;
	justify-content: center;
	align-items: center;
	width: 100%;
	background: var(--post);
	position: absolute;
	bottom: 0;
}

.footer-button {
	align-items: center;
	border-radius: .25rem;
	box-sizing: border-box;
	color: var(--text);
	cursor: pointer;
	display: inline-flex;
	padding-left: 1em;
	opacity: 0.8;
}

/* / Body footer. */

/* Footer in content block. */
main > * > footer {
	display: flex;
	justify-content: center;
	margin-top: 20px;
}

main > * > footer > a {
	margin-right: 5px;
}

/* / Footer in content block. */

button {
	background: none;
	border: none;
	font-weight: bold;
	cursor: pointer;
}

hr {
	margin: 20px 0;
}

a {
	color: inherit;
	text-decoration: none;
}

a:hover {
	text-decoration: underline;
}

svg {
	stroke: var(--text);
}

img[src=""] {
	display: none;
}

aside {
	flex-grow: 1;
	margin: 20px 20px 0 10px;
	max-width: 350px;
}

.post, .panel {
	border: var(--panel-border);
}

.dot {
	font-size: 12px;
	opacity: 0.5;
}

/* User & Subreddit */

#user, #subreddit, #sidebar {
	margin: 40px auto 0 auto;
	display: flex;
	flex-direction: column;
	align-items: center;
	height: max-content;
	background: var(--outside);
	border-radius: 5px;
	overflow: hidden;
}
#subreddit, #sidebar { min-width: 350px; }

#user *, #subreddit * { text-align: center; }

#user, #sub_meta, #sidebar_contents { padding: 20px; }

#sidebar, #sidebar_contents { margin-top: 10px; }
#sidebar_label, #subreddit_label {
	padding: 10px;
	text-align: left;
}

#user_icon, #sub_icon {
	width: 100px;
	height: 100px;
	border: 2px solid var(--accent);
	border-radius: 100%;
	padding: 10px;
	margin: 10px;
}

#user_title, #sub_title {
	font-size: 20px;
	font-weight: bold;
}

#user_description, #sub_description {
	margin: 0 15px;
	text-align: left;
	overflow-wrap: anywhere;
}

#user_name, #user_description:not(:empty), #user_icon,
#sub_name, #sub_icon, #sub_description:not(:empty) {
	margin-bottom: 20px;
}

#user_details, #sub_details, #sub_actions, #user_actions {
	display: grid;
	grid-template-columns: repeat(2, 1fr);
	grid-column-gap: 20px;
}

#user_details > label, #sub_details > label {
	color: var(--accent);
}

/* Subscriptions */

#sub_subscription, #user_subscription, #user_filter, #sub_filter {
	margin-top: 20px;
}

#multisub {
	margin-bottom: 20px;
}

.subscribe, .unsubscribe, .filter, .unfilter {
	padding: 10px 20px;
	border-radius: 5px;
	cursor: pointer;
}

.subscribe, .filter {
	color: var(--foreground);
	background-color: var(--accent);
}

.unsubscribe, .unfilter {
	color: var(--text);
	background-color: var(--highlighted);
}

/* Feeds */

#feeds {
	position: relative;
	border-radius: 5px;
	border: var(--panel-border);
	background-color: var(--outside);
	align-items: center;
	box-sizing: border-box;
	font-size: 15px;
	display: inline-block;
}

#feeds > summary {
	padding: 8px 15px;
}

#feed_list {
	position: absolute;
	display: flex;
	min-width: 100%;
	max-height: 500px;
	border-radius: 5px;
	box-shadow: var(--shadow);
	background: var(--outside);
	flex-direction: column;
	overflow: auto;
	z-index: 1;
}

#feed_list > p {
	font-size: 13px;
	opacity: 0.5;
	padding: 5px 20px;
	margin-top: 10px;
}

#feed_list > a {
	padding: 10px 20px;
	transition: 0.2s background;
}

#feed_list > .selected {
	background-color: var(--accent);
	color: var(--foreground);
}

#feed_list > a:not(.selected):hover {
	background-color: var(--foreground);
}

/* Wiki Pages */

#wiki {
	background: var(--foreground);
	padding: 35px;
	overflow-wrap: anywhere;
}

#top {
	background: var(--highlighted);
	width: 100%;
	display: flex;
}

#top > * {
	flex-grow: 1;
	text-align: center;
	height: 35px;
	line-height: 35px;
}

#top > div {
	border-bottom: 2px solid var(--text);
}

/* Sorting and Search */

select, #search, #sort_options, #listing_options, #inside, #searchbox > *, #sort_submit {
	height: 38px;
}

.search_label {
	max-width: 300px;
	overflow: hidden;
	text-overflow: ellipsis;
	white-space: nowrap;
}

select {
	background: var(--outside);
	transition: 0.2s background;
	cursor: pointer;
}

select, #search {
	border: none;
	padding: 0 10px;
	
	appearance: none;
	-webkit-appearance: none;
	-moz-appearance: none;
	border-radius: 5px 0px 0px 5px;
}

.commentQuery {
    background: var(--post);
}

#searchbox {
	grid-area: searchbox;
	display: flex;
	box-shadow: var(--shadow);
	border-radius: 5px;
}

#searchbox > *, #sort_submit { background: var(--highlighted); }

#search {
	border-right: 2px var(--outside) solid;
	min-width: 0;
	flex-grow: 1;
}

#inside {
	display: flex;
	align-items: center;
	border-right: 2px var(--outside) solid;
	padding: 0 10px;
	max-width: 50%;
}

#restrict_sr { margin-right: 5px; }

input[type="submit"], button.submit {
	border: 0;
	border-radius: 0px 5px 5px 0px;
}

button.submit {
	display: flex;
	align-items: center;
}

select:hover { background: var(--foreground); }

input[type="submit"]:hover { color: var(--accent); }
button.submit:hover > svg { stroke: var(--accent); }

#timeframe {
	margin: 0 2px;
	border-radius: 0;
}

#sort_options + #timeframe:not(#search_sort > #timeframe) {
	margin-left: 10px;
	border-radius: 5px 0px 0px 5px;
}

#listing_options + #sort_select {
	margin-left: 10px;
	border-radius: 5px 0px 0px 5px;
}

#search_sort {
	background: var(--highlighted);
	border-radius: 5px;
	overflow: auto;
}

#search_sort > #search {
	border: 0;
	background: transparent;
}

#search_sort > *, #searchbox > * { font-size: 15px; }

#search_sort > :not(:first-child), #search_sort > #sort_options {
	margin: 0;
	border-radius: 0;
	border-right: 0;
	border-left: 2px solid var(--background);
	box-shadow: none;
	background: transparent;
}

#commentQueryForms { 
  display: flex; 
  justify-content: space-between;
}

#allCommentsLink {
  color: var(--green);
}

#sort, #search_sort {
	display: flex;
	align-items: center;
	margin-bottom: 20px;
}

#sort_options, #listing_options, main > * > footer > a {
	border-radius: 5px;
	align-items: center;
	box-shadow: var(--shadow);
	background: var(--outside);
	display: flex;
	overflow-y: hidden;
}

#sort_options > a, #listing_options > a, main > * > footer > a {
	color: var(--text);
	padding: 10px 20px;
	text-align: center;
	cursor: pointer;
	transition: 0.2s background;
}

#sort_options > a.selected, #listing_options > a.selected {
	background: var(--accent);
	color: var(--foreground);
}

#sort_options > a:not(.selected):hover, #listing_options > a:not(.selected):hover {
	background: var(--foreground);
}

#search_subreddits {
	border-radius: 5px;
	background: var(--post);
	box-shadow: var(--shadow);
	transition: 0.2s background;
	border: var(--panel-border);
	margin-bottom: 20px;
}

.search_subreddit { 
	padding: 16px 20px;
	display: flex;
}

.search_subreddit_left {
	display: flex;
	align-items: center;
}

.search_subreddit_left:not(:empty) {
	margin-right: 10px;
}

.search_subreddit_left img {
	width: 35px;
	height: 35px;
	border-radius: 100%;
}

.search_subreddit_right {
	overflow: auto;
}

a.search_subreddit:hover {
	text-decoration: none;
	background: var(--foreground);
}

.search_subreddit:not(:last-child) { 
	border-bottom: 1px solid var(--highlighted);
}

.search_subreddit_header {
	margin-bottom: 8px;
}

.search_subreddit_name {
	font-weight: bold;
	font-size: 16px;
}

.search_subreddit_description {
	text-overflow: ellipsis;
	overflow: hidden;
	white-space: nowrap;
	opacity: 0.5;
}

#more_subreddits {
	justify-content: center;
	color: var(--accent);
	font-weight: 600;
	text-align: center;
}

/* Post */

.sep {
	display: none;
}

.thread {
	word-break: break-word;
}

.thread_nav {
	color: var(--accent);
	font-weight: bold;
	margin: 10px 0;
}

.post {
	border-radius: 5px;
	background: var(--post);
	box-shadow: var(--shadow);
	display: grid;
	transition: 0.2s background;
	grid-template: 	"post_score post_header post_thumbnail" auto
			"post_score post_title  post_thumbnail" 1fr
			"post_score post_media  post_thumbnail" auto
			"post_score post_body   post_thumbnail" auto
			"post_score post_poll   post_thumbnail" auto
			"post_score post_notification post_thumbnail" auto
			"post_score post_footer post_thumbnail" auto
			/ minmax(40px, auto) minmax(0, 1fr) fit-content(min(20%, 152px));
}

.post:not(:last-child) { margin-bottom: 10px; }

.post:hover {
	background: var(--foreground);
}

.post_score {
	padding-top: 19px;
	padding-left: 12px;
	font-size: 13px;
	font-weight: bold;
	color: var(--accent);
	grid-area: post_score;
	text-align: center;
	border-radius: 5px 0 0 5px;
	transition: 0.2s background;
}

.post_score .label {
	display: none;
} 

.post_header {
	margin: 15px 20px 5px 12px;
	grid-area: post_header;
	line-height: 25px;
}

.post_subreddit {
	font-weight: bold;
}

.post_title {
	font-size: 16px;
	font-weight: 500;
	line-height: 1.5;
	overflow-wrap: anywhere;
	margin: 5px 15px 5px 12px;
	grid-area: post_title;
}

.post:not(.highlighted) .post_title a:visited {
	color: var(--visited);
}

.post_notification {
	grid-area: post_notification;
	margin: 5px 15px;
	text-align: center;
	font-size: 12px;
}

.post_notification a {
	text-decoration: underline;
}

.post_flair {
	background: var(--accent);
	color: var(--background);
	padding: 4px;
	margin-right: 5px;
	border-radius: 5px;
	font-size: 12px;
	font-weight: bold;
}

.awards {
	background-color: var(--foreground);
	border-radius: 5px;
	margin: auto;
	padding: 5px;
}

.awards .award {
	margin-right: 2px;
}

.award {
	position: relative;
	display: inline-block;
}

.award > img {
	vertical-align: middle;
}

.author_flair:empty, .post_flair:empty {
	display: none;
}

.emoji {
	width: 1.25em;
	height: 1.25em;
	display: inline-block;
	background-size: contain;
	background-position: 50% 50%;
	background-repeat: no-repeat;
	vertical-align: middle;
}

.nsfw {
	color: var(--nsfw);
	margin-left: 5px;
	border: 1px solid var(--nsfw);
	padding: 3px;
	font-size: 12px;
	border-radius: 5px;
	font-weight: bold;
}

.post_media_content, .post .__NoScript_PlaceHolder__, .gallery {
	max-width: calc(100% - 40px);
	grid-area: post_media;
	margin: 15px auto 5px auto;
	width: auto;
	height: auto;
	overflow: hidden;
}

.post_media_video {
	width: auto;
	height: auto;
	max-width: 100%;
	max-height: 512px;
	display: block;
	margin: auto;
}

.post_media_image.short svg, .post_media_image.short img{
	width: auto;
	height: auto;
	max-width: 100%;
	max-height: 512px;
	display: block;
	margin: auto;
}

.post_nsfw_blur {
	filter: blur(1.5rem);
}

.post_nsfw_blur:hover {
	filter: none;
}

.post_media_image svg{
	max-width: 100%;
	height: auto;
	align-self: center;
	background-color: var(--highlighted);
	background-image: url("data:image/svg+xml;utf8,<svg viewBox='0 0 100 100' width='100' height='100' xmlns='http://www.w3.org/2000/svg'><path d='M15,20 h70 a10,10 0 0 1 10,10 v45 a10,10 0 0 1 -10,10 h-70 a10,10 0 0 1 -10,-10 v-45 a10,10 0 0 1 10,-10 z' fill='none' stroke='rgba(128,128,128,0.5)' stroke-width='3' /><path d='M15,75 l25,-35 l15,20 l10,-10 l20, 25 z' stroke='none' fill='rgba(128,128,128,0.5)' /><circle cx='75' cy='35' r='7' stroke='none' fill='rgba(128,128,128,0.5)'/></svg>");
	background-position: 50%;
	background-repeat: no-repeat;
	vertical-align: bottom;
}

.post_media_image img {
	max-width: 100%;
	vertical-align: bottom;
}

.gallery img {
	max-width: 100%;
	vertical-align: bottom;
}

.gallery figcaption {
	margin-top: 5px;
}

.gallery .outbound_url {
	color: var(--accent);
	text-overflow: ellipsis;
	overflow: hidden;
	white-space: nowrap;
	display: block;
	padding-top: 5px;
}

#post_url {
	color: var(--accent);
	margin: 5px 12px;
	grid-area: post_media;
	overflow-wrap: anywhere;
}

.post_body {
	opacity: 0.9;
	font-weight: normal;
	padding: 5px 15px 5px 12px;
	grid-area: post_body;
	width: calc(100% - 30px);
	overflow-wrap: anywhere;
}

.post_poll {
	grid-area: post_poll;
	padding: 5px 15px 5px 12px;
}

.poll_option {
	position: relative;
	margin-right: 15px;
	margin-top: 14px;
	z-index: 0;
	display: flex;
	align-items: center;
}

.poll_chart {
	padding: 14px 0;
	background-color: var(--accent);
	opacity: 0.2;
	border-radius: 5px;
	z-index: -1;
	position: absolute;
}

.poll_option span {
	margin-left: 8px;
	color: var(--text);
}

.poll_option span:nth-of-type(1) {
	min-width: 10%;
	font-weight: bold;
}

.most_voted {
	opacity: 0.45;
	width: 100%;
}

/* Used only for text post preview */
.post_preview {
	-webkit-mask-image: linear-gradient(180deg,#000 60%,transparent);;
	mask-image: linear-gradient(180deg,#000 60%,transparent);
	opacity: 0.8;
	max-height: 250px;
	overflow: hidden;
}

.post_footer {
	display: flex;
	justify-content: space-between;
	opacity: 0.5;
	font-size: 14px;
	grid-area: post_footer;
	margin: 5px 20px 15px 12px;
}

.post_comments {
	font-weight: bold;
}

#comment_count {
	font-weight: 500;
	opacity: 0.9;
}

#comment_count > #sorted_by {
	font-weight: normal;
	opacity: 0.7;
	margin-right: 7px;
}

#post_links {
	display: flex;
	list-style: none;
	padding: 0;
	font-weight: bold;
}

#post_links > li {
	margin-right: 15px;
}

#post_links > li.desktop_item {
	display: auto;
}

@media screen and (min-width: 480px) {
	#post_links > li.mobile_item {
			display: none;
	}
}

.post_thumbnail {
	border-radius: 5px;
	border: var(--panel-border);
	display: grid;
	overflow: hidden;
	background-color: var(--background);
	grid-area: post_thumbnail;
	margin: 5px;
}

.post_thumbnail div {
	grid-area: 1 / 1 / 2 / 2;
	object-fit: cover;
	align-self: center;
	justify-self: center;
	overflow: hidden;
}

.post_thumbnail div svg {
	width: 100%;
	height: auto;
}

.post_thumbnail span {
	z-index: 0;
}

.thumb_nsfw_blur {
	filter: blur(0.3rem)
}

.post_thumbnail.no_thumbnail {
	background-color: var(--highlighted);
}

.post_thumbnail.no_thumbnail svg {
	grid-area: 1 / 1 / 2 / 2;
	align-self: center;
	justify-self: center;
	max-width: 100%;
}

.post_thumbnail span {
	text-overflow: ellipsis;
	overflow: hidden;
	white-space: nowrap;
	text-align: center;
	background-color: rgba(0,0,0,0.8);
	color: white;
	grid-area: 1 / 1 / 2 / 2;
	padding: 5px;
	align-self: end;
}

.post_thumbnail img {
	max-width: 100%;	
}

.stickied {
	--accent: var(--green);
	border: 1px solid var(--green);
}

/* Comment */

.comment {
	margin: 10px 0;
	border-radius: 5px;
	display: flex;
}

.comment_left, .comment_right {
	display: flex;
	flex-direction: column;
}

.comment_left {
	text-align: center;
	min-width: 50px;
	padding: 5px 0;
	align-items: center;
}

.comment_title { font-size: 20px; }
.comment_link { text-decoration: underline; }
.comment_author { opacity: 0.9; }

.author_flair {
	background: var(--highlighted);
	color: var(--text);
	padding: 5px;
	margin-right: 5px;
	border-radius: 5px;
	font-size: 12px;
	font-weight: bold;
}

.comment_subreddit {
	font-weight: bold;
}

.comment_score {
	color: var(--accent);
	background: var(--foreground);
	min-width: 40px;
	border-radius: 5px;
	padding: 10px 0;
	font-size: 14px;
	font-weight: 600;
}

.comment_right {
	word-wrap: anywhere;
	padding: 10px 0 10px 5px;
	flex-grow: 1;
	flex-shrink: 1;
	min-width: 0;
}

.comment_data > * {
	margin-right: 5px;
}

.comment_image {
	max-width: 500px;
	align-self: center;
}

.comment_body {
	opacity: 0.9;
	font-weight: normal;
	padding: 5px 5px;
	margin: 5px 0;
	overflow: auto;
}

.comment_body.highlighted, .comment_body_filtered.highlighted {
	background: var(--highlighted);
}

.comment_body > p:not(:first-child) {
	margin-top: 20px;
}

.comment_body a {
	text-decoration: underline;
	color: var(--accent);
}

.comment_body_filtered {
	opacity: 0.4;
	font-weight: normal;
	font-style: italic;
	padding: 5px 5px;
	margin: 5px 0;
	overflow: auto;
}

.deeper_replies {
	color: var(--accent);
	margin-left: 15px;
}

::marker {
	color: var(--accent);
}

.replies > .comment {
	margin-left: -20px;
	padding: 5px;
}

.created {
	opacity: 0.5;
}

.edited {
	opacity: 0.4;
	font-style: italic;
	font-size: 14px;
}

.line {
	width: 2px;
	height: 100%;
	background: var(--foreground);
}

summary.comment_data {
	cursor: pointer;
}

.moderator, .admin { opacity: 1; }
.op, .moderator, .admin { font-weight: bold; }

.op { color: var(--accent); }
.moderator { color: var(--green); }
.admin { color: var(--admin); }

/* Layouts */

.compact .post:not(.highlighted) {
	border-radius: 0;
	margin: 0;
	padding: 0;
}

.compact .post:first-of-type {
	border-radius: 5px 5px 0 0;
	overflow: hidden;
}

.compact .post:last-of-type {
	border-radius: 0 0 5px 5px;
	overflow: hidden;
}

.compact .post.highlighted { border-radius: 5px; }
.compact .post:not(:last-of-type):not(.highlighted):not(.stickied) { border-bottom: 0; }

.compact .post_score {
	padding-top: 15px;
	border-radius: 0;
}

.compact .post_header {
	margin: 11px 15px 2.5px 12px;
	font-size: 14px;
}

.compact .post_title, .compact #post_url, .compact .post_body {
	margin: 2.5px 15px;
}

.compact .post_preview {
	display: none;
}

.compact .post_media {
	max-width: calc(100% - 30px);
	margin: 2.5px auto;
}

.compact .post_footer {
	margin: 5px 15px 15px 15px;
}

.compact .post_thumbnail {
	width: 75px;
	height: 75px;
}

.compact footer {
	margin-top: 20px;
}

/* Settings */

#settings {
	max-width: 450px;
}

#settings_note {
	font-size: 14px;
	margin-top: 10px;
	opacity: 0.75;
}

#settings_note a {
	color: var(--accent);
}

.prefs {
	padding: 10px 20px 20px;
	background: var(--post);
	border-radius: 5px;
	margin-bottom: 20px;
}

.prefs fieldset {
	border: 0;
	padding: 10px 0;
	margin: 0 0 5px;
}

.prefs legend {
	font-weight: 500;
	border-bottom: 1px solid var(--highlighted);
	font-size: 18px;
	padding-bottom: 10px;
	margin-bottom: 7px;
	width: 100%;
	float: left; /* places the legend inside the (invisible) border, instead of vertically centered on top border*/
}

.prefs-group {
	display: flex;
	width: 100%;
	height: 35px;
	align-items: center;
	margin-top: 7px;
}

.prefs-group > *:not(:last-child) {
	margin-right: 1ch;
}

.prefs-group > *:last-child {
	margin-left: auto;
}

.prefs select {
	border-radius: 5px;
	box-shadow: var(--shadow);
	margin-left: 20px;
	background: var(--foreground);
}

aside.prefs {
	margin-top: 20px;
}

#save {
	background: var(--highlighted);
	padding: 10px 15px;
	border-radius: 5px;
	margin-top: 5px;
	width: 100%
}

input[type="submit"] {
	appearance: none;
	-webkit-appearance: none;
	-moz-appearance: none;
}

#settings_subs .unsubscribe {
	margin-left: 30px;
}

#settings_subs a {
	color: var(--accent);
}

#settings_filters .unsubscribe {
	margin-left: 30px;
}

#settings_filters a {
	color: var(--accent);
}

.helper {
	padding: 10px;
	width: 250px;
	background: var(--highlighted) !important;
}
/* Info page */
.unset {
	color: lightslategrey;
}

/* Markdown */

.md {
	width: 100%;
}

.md > *:not(:first-child) {
	margin-top: 20px;
}

.md h1 { font-size: 22px; }
.md h2 { font-size: 20px; }
.md h3 { font-size: 18px; }
.md h4 { font-size: 16px; }
.md h5 { font-size: 14px; }
.md h6 { font-size: 12px; }

.md blockquote {
	padding: 10px;
	margin: 4px 0 4px 5px;
	border-left: 4px solid var(--highlighted);
	background: var(--post);
}

.md a, .md a * {
	color: var(--accent);
}

.md .md-spoiler-text, .md-spoiler-text a {
	background: var(--highlighted);
	color: transparent;
}

.md-spoiler-text:hover {
	background: var(--foreground);
	color: var(--text);
}

.md-spoiler-text:hover a {
	background: var(--foreground);
	color: var(--accent);
}

.md li { margin: 10px 0; }
.toc_child { list-style: none; }

.md pre {
	background: var(--outside);
	padding: 20px;
	margin-top: 10px;
	border-radius: 5px;
	box-shadow: var(--shadow);
	overflow: auto;
}

.md table {
	margin: 5px;
	overflow-x: auto;
	display: block;
	max-width: fit-content;
}

.md code {
	font-family: monospace, sans-serif;
	font-size: 14px;
}

.md code:not(.md pre > code) { background: var(--highlighted); }

/* Tables */

table, td, th {	border: var(--panel-border); }

table {
	border-width: 3px;
	border-spacing: 0;
}

td, th {
	padding: 10px;
}

/* Errors */

#error { text-align: center; }
#error h1 { margin-bottom: 10px; }
#error h3 { opacity: 0.85; }
#error a { color: var(--accent); }

/* Messages */

#duplicates_msg h3 {
	display: inline-block;
	margin-top: 10px;
	margin-bottom: 10px;
	text-align: center;
	width: 100%;
}

/* Warnings */

.listing_warn {
	display: inline-block;
	margin: 10px;
	text-align: center;
	width: 100%;
}

.listing_warn a {
	color: var(--accent);
}

/* NSFW Landing Page */

#nsfw_landing {
	display: inline-block;
	text-align: center;
	width: 100%;
}

#nsfw_landing h1 {
	display: inline-block;
	margin-bottom: 20px;
	text-align: center;
	width: 100%;
}

#nsfw_landing p {
	display: inline-block;
	text-align: center;
	width: 100%;
}

#nsfw_landing a {
	color: var(--accent);
}

/* Mobile */

@media screen and (max-width: 800px) {
<<<<<<< HEAD
	body.fixed_navbar { padding-top: 120px }
=======
	body {
		padding-top: 120px;
		padding-bottom: var(--footer-height);
	}
>>>>>>> 9d948aba

	main {
		flex-direction: column-reverse;
		padding: 10px;
		margin: 0 0 10px 0;
		max-width: 100%;
	}
	
	nav {
		grid-template-areas: 'logo links' 'searchbox searchbox';
		padding: 10px;
		width: calc(100% - 20px);
	}

	nav #links { margin-left: auto; }
	nav #links span { display: none; }
	nav #links svg { display: block; }

	#subscriptions { position: unset; }

	#sub_list {
		left: 10px;
		right: 10px;
		min-width: auto;
	}
	
	#settings {
		max-width: unset;
	}

	aside, #subreddit, #user {
		margin: 0;
		max-width: 100%;
	}

	#user, #sidebar { margin: 20px 0;	}
	#logo, #links { margin-bottom: 5px; }
	#searchbox { width: calc(100vw - 35px); }

}

@media screen and (max-width: 480px) {
<<<<<<< HEAD
	body.fixed_navbar { padding-top: 100px; }
	#version { display: none; }
=======
	body {
		padding-top: 100px;
		padding-bottom: var(--footer-height);
	}
>>>>>>> 9d948aba

	.post {
		grid-template: 	"post_header post_header post_thumbnail" auto
				"post_title  post_title  post_thumbnail" 1fr
				"post_media  post_media  post_thumbnail" auto
				"post_body   post_body   post_thumbnail" auto
				"post_poll   post_poll   post_thumbnail" auto
				"post_notification post_notification post_thumbnail" auto
				"post_score  post_footer post_thumbnail" auto
				/ auto 1fr fit-content(min(20%, 152px));
	}
	
	.post_score {
		margin: 5px 0px 20px 15px;
		padding: 0;
	}

	.post_poll {
		padding: 5px 15px 10px 12px;
	}
	
	.compact .post_score { padding: 0; }
	
	.post_score::before {	content: "↑" }

	.post_header { font-size: 14px; }
	.post_footer { margin-left: 15px;	}

	.replies > .comment {
		margin-left: -12px;
		padding: 5px 0;
	}

	.comment_left {
		min-width: auto;
		padding: 5px 0px;
		align-items: initial;
		margin-top: -5px;
	}

	.line {
		margin-left: 5px;
	}

	/* .thread { margin-left: -5px; } */
	.comment_right { padding: 5px 0 10px 2px; }
	.comment_author { margin-left: 12px; }
	.comment_data { margin-left: 12px; }
	.comment_data::marker { font-size: 25px; }
	.created { width: 100%; }

	.comment_score {
		min-width: 32px;
		height: 20px;
		font-size: 15px;
		padding: 7px 0px;
		margin-right: -5px;
	}

	#post_links > li { margin-right: 10px }
	#post_links > li.desktop_item { display: none }
	#post_links > li.mobile_item { display: auto }
	.post_footer > p > span#upvoted { display: none }

	.popup {
		width: auto;
	}

	.popup-inner {
		max-width: 80%;
	}

    #commentQueryForms { 
      display: initial;
      justify-content: initial;
    }
}<|MERGE_RESOLUTION|>--- conflicted
+++ resolved
@@ -1573,14 +1573,10 @@
 /* Mobile */
 
 @media screen and (max-width: 800px) {
-<<<<<<< HEAD
 	body.fixed_navbar { padding-top: 120px }
-=======
 	body {
-		padding-top: 120px;
 		padding-bottom: var(--footer-height);
 	}
->>>>>>> 9d948aba
 
 	main {
 		flex-direction: column-reverse;
@@ -1623,15 +1619,10 @@
 }
 
 @media screen and (max-width: 480px) {
-<<<<<<< HEAD
 	body.fixed_navbar { padding-top: 100px; }
-	#version { display: none; }
-=======
 	body {
-		padding-top: 100px;
 		padding-bottom: var(--footer-height);
 	}
->>>>>>> 9d948aba
 
 	.post {
 		grid-template: 	"post_header post_header post_thumbnail" auto
