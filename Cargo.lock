# This file is automatically @generated by Cargo.
# It is not intended for manual editing.
version = 3

[[package]]
name = "aho-corasick"
version = "0.7.18"
source = "registry+https://github.com/rust-lang/crates.io-index"
checksum = "1e37cfd5e7657ada45f742d6e99ca5788580b5c529dc78faf11ece6dc702656f"
dependencies = [
 "memchr",
]

[[package]]
name = "askama"
version = "0.11.1"
source = "registry+https://github.com/rust-lang/crates.io-index"
checksum = "fb98f10f371286b177db5eeb9a6e5396609555686a35e1d4f7b9a9c6d8af0139"
dependencies = [
 "askama_derive",
 "askama_escape",
 "askama_shared",
]

[[package]]
name = "askama_derive"
version = "0.11.2"
source = "registry+https://github.com/rust-lang/crates.io-index"
checksum = "87bf87e6e8b47264efa9bde63d6225c6276a52e05e91bf37eaa8afd0032d6b71"
dependencies = [
 "askama_shared",
 "proc-macro2",
 "syn",
]

[[package]]
name = "askama_escape"
version = "0.10.3"
source = "registry+https://github.com/rust-lang/crates.io-index"
checksum = "619743e34b5ba4e9703bba34deac3427c72507c7159f5fd030aea8cac0cfe341"

[[package]]
name = "askama_shared"
version = "0.12.2"
source = "registry+https://github.com/rust-lang/crates.io-index"
checksum = "bf722b94118a07fcbc6640190f247334027685d4e218b794dbfe17c32bf38ed0"
dependencies = [
 "askama_escape",
 "mime",
 "mime_guess",
 "nom",
 "proc-macro2",
 "quote",
 "syn",
]

[[package]]
name = "async-recursion"
version = "1.0.0"
source = "registry+https://github.com/rust-lang/crates.io-index"
checksum = "2cda8f4bcc10624c4e85bc66b3f452cca98cfa5ca002dc83a16aad2367641bea"
dependencies = [
 "proc-macro2",
 "quote",
 "syn",
]

[[package]]
name = "async-trait"
version = "0.1.53"
source = "registry+https://github.com/rust-lang/crates.io-index"
checksum = "ed6aa3524a2dfcf9fe180c51eae2b58738348d819517ceadf95789c51fff7600"
dependencies = [
 "proc-macro2",
 "quote",
 "syn",
]

[[package]]
name = "async_once"
version = "0.2.6"
source = "registry+https://github.com/rust-lang/crates.io-index"
checksum = "2ce4f10ea3abcd6617873bae9f91d1c5332b4a778bd9ce34d0cd517474c1de82"

[[package]]
name = "autocfg"
version = "1.1.0"
source = "registry+https://github.com/rust-lang/crates.io-index"
checksum = "d468802bab17cbc0cc575e9b053f41e72aa36bfa6b7f55e3529ffa43161b97fa"

[[package]]
name = "base64"
version = "0.13.0"
source = "registry+https://github.com/rust-lang/crates.io-index"
checksum = "904dfeac50f3cdaba28fc6f57fdcddb75f49ed61346676a78c4ffe55877802fd"

[[package]]
name = "bitflags"
version = "1.3.2"
source = "registry+https://github.com/rust-lang/crates.io-index"
checksum = "bef38d45163c2f1dde094a7dfd33ccf595c92905c8f8f4fdc18d06fb1037718a"

[[package]]
name = "bumpalo"
version = "3.9.1"
source = "registry+https://github.com/rust-lang/crates.io-index"
checksum = "a4a45a46ab1f2412e53d3a0ade76ffad2025804294569aae387231a0cd6e0899"

[[package]]
name = "bytes"
version = "1.1.0"
source = "registry+https://github.com/rust-lang/crates.io-index"
checksum = "c4872d67bab6358e59559027aa3b9157c53d9358c51423c17554809a8858e0f8"

[[package]]
name = "cached"
version = "0.34.0"
source = "registry+https://github.com/rust-lang/crates.io-index"
checksum = "aadf76ddea74bab35ebeb8f1eb115b9bc04eaee42d8acc0d5f477dee6b176c9a"
dependencies = [
 "async-trait",
 "async_once",
 "cached_proc_macro",
 "cached_proc_macro_types",
 "futures",
 "hashbrown 0.12.0",
 "lazy_static",
 "once_cell",
 "thiserror",
 "tokio",
]

[[package]]
name = "cached_proc_macro"
version = "0.12.0"
source = "registry+https://github.com/rust-lang/crates.io-index"
checksum = "bce0f37f9b77c6b93cdf3f060c89adca303d2ab052cacb3c3d1ab543e8cecd2f"
dependencies = [
 "cached_proc_macro_types",
 "darling",
 "quote",
 "syn",
]

[[package]]
name = "cached_proc_macro_types"
version = "0.1.0"
source = "registry+https://github.com/rust-lang/crates.io-index"
checksum = "3a4f925191b4367301851c6d99b09890311d74b0d43f274c0b34c86d308a3663"

[[package]]
name = "cc"
version = "1.0.73"
source = "registry+https://github.com/rust-lang/crates.io-index"
checksum = "2fff2a6927b3bb87f9595d67196a70493f627687a71d87a0d692242c33f58c11"

[[package]]
name = "cfg-if"
version = "1.0.0"
source = "registry+https://github.com/rust-lang/crates.io-index"
checksum = "baf1de4339761588bc0619e3cbc0120ee582ebb74b53b4efbf79117bd2da40fd"

[[package]]
name = "clap"
version = "3.1.6"
source = "registry+https://github.com/rust-lang/crates.io-index"
checksum = "d8c93436c21e4698bacadf42917db28b23017027a4deccb35dbe47a7e7840123"
dependencies = [
 "bitflags",
 "indexmap",
 "os_str_bytes",
 "textwrap",
]

[[package]]
name = "cookie"
version = "0.16.0"
source = "registry+https://github.com/rust-lang/crates.io-index"
checksum = "94d4706de1b0fa5b132270cddffa8585166037822e260a944fe161acd137ca05"
dependencies = [
 "time",
 "version_check",
]

[[package]]
name = "core-foundation"
version = "0.9.3"
source = "registry+https://github.com/rust-lang/crates.io-index"
checksum = "194a7a9e6de53fa55116934067c844d9d749312f75c6f6d0980e8c252f8c2146"
dependencies = [
 "core-foundation-sys",
 "libc",
]

[[package]]
name = "core-foundation-sys"
version = "0.8.3"
source = "registry+https://github.com/rust-lang/crates.io-index"
checksum = "5827cebf4670468b8772dd191856768aedcb1b0278a04f989f7766351917b9dc"

[[package]]
name = "darling"
version = "0.13.1"
source = "registry+https://github.com/rust-lang/crates.io-index"
checksum = "d0d720b8683f8dd83c65155f0530560cba68cd2bf395f6513a483caee57ff7f4"
dependencies = [
 "darling_core",
 "darling_macro",
]

[[package]]
name = "darling_core"
version = "0.13.1"
source = "registry+https://github.com/rust-lang/crates.io-index"
checksum = "7a340f241d2ceed1deb47ae36c4144b2707ec7dd0b649f894cb39bb595986324"
dependencies = [
 "fnv",
 "ident_case",
 "proc-macro2",
 "quote",
 "strsim",
 "syn",
]

[[package]]
name = "darling_macro"
version = "0.13.1"
source = "registry+https://github.com/rust-lang/crates.io-index"
checksum = "72c41b3b7352feb3211a0d743dc5700a4e3b60f51bd2b368892d1e0f9a95f44b"
dependencies = [
 "darling_core",
 "quote",
 "syn",
]

[[package]]
name = "fastrand"
version = "1.7.0"
source = "registry+https://github.com/rust-lang/crates.io-index"
checksum = "c3fcf0cee53519c866c09b5de1f6c56ff9d647101f81c1964fa632e148896cdf"
dependencies = [
 "instant",
]

[[package]]
name = "fnv"
version = "1.0.7"
source = "registry+https://github.com/rust-lang/crates.io-index"
checksum = "3f9eec918d3f24069decb9af1554cad7c880e2da24a9afd88aca000531ab82c1"

[[package]]
name = "form_urlencoded"
version = "1.0.1"
source = "registry+https://github.com/rust-lang/crates.io-index"
checksum = "5fc25a87fa4fd2094bffb06925852034d90a17f0d1e05197d4956d3555752191"
dependencies = [
 "matches",
 "percent-encoding",
]

[[package]]
name = "futures"
version = "0.3.21"
source = "registry+https://github.com/rust-lang/crates.io-index"
checksum = "f73fe65f54d1e12b726f517d3e2135ca3125a437b6d998caf1962961f7172d9e"
dependencies = [
 "futures-channel",
 "futures-core",
 "futures-executor",
 "futures-io",
 "futures-sink",
 "futures-task",
 "futures-util",
]

[[package]]
name = "futures-channel"
version = "0.3.21"
source = "registry+https://github.com/rust-lang/crates.io-index"
checksum = "c3083ce4b914124575708913bca19bfe887522d6e2e6d0952943f5eac4a74010"
dependencies = [
 "futures-core",
 "futures-sink",
]

[[package]]
name = "futures-core"
version = "0.3.21"
source = "registry+https://github.com/rust-lang/crates.io-index"
checksum = "0c09fd04b7e4073ac7156a9539b57a484a8ea920f79c7c675d05d289ab6110d3"

[[package]]
name = "futures-executor"
version = "0.3.21"
source = "registry+https://github.com/rust-lang/crates.io-index"
checksum = "9420b90cfa29e327d0429f19be13e7ddb68fa1cccb09d65e5706b8c7a749b8a6"
dependencies = [
 "futures-core",
 "futures-task",
 "futures-util",
]

[[package]]
name = "futures-io"
version = "0.3.21"
source = "registry+https://github.com/rust-lang/crates.io-index"
checksum = "fc4045962a5a5e935ee2fdedaa4e08284547402885ab326734432bed5d12966b"

[[package]]
name = "futures-lite"
version = "1.12.0"
source = "registry+https://github.com/rust-lang/crates.io-index"
checksum = "7694489acd39452c77daa48516b894c153f192c3578d5a839b62c58099fcbf48"
dependencies = [
 "fastrand",
 "futures-core",
 "futures-io",
 "memchr",
 "parking",
 "pin-project-lite",
 "waker-fn",
]

[[package]]
name = "futures-macro"
version = "0.3.21"
source = "registry+https://github.com/rust-lang/crates.io-index"
checksum = "33c1e13800337f4d4d7a316bf45a567dbcb6ffe087f16424852d97e97a91f512"
dependencies = [
 "proc-macro2",
 "quote",
 "syn",
]

[[package]]
name = "futures-sink"
version = "0.3.21"
source = "registry+https://github.com/rust-lang/crates.io-index"
checksum = "21163e139fa306126e6eedaf49ecdb4588f939600f0b1e770f4205ee4b7fa868"

[[package]]
name = "futures-task"
version = "0.3.21"
source = "registry+https://github.com/rust-lang/crates.io-index"
checksum = "57c66a976bf5909d801bbef33416c41372779507e7a6b3a5e25e4749c58f776a"

[[package]]
name = "futures-util"
version = "0.3.21"
source = "registry+https://github.com/rust-lang/crates.io-index"
checksum = "d8b7abd5d659d9b90c8cba917f6ec750a74e2dc23902ef9cd4cc8c8b22e6036a"
dependencies = [
 "futures-channel",
 "futures-core",
 "futures-io",
 "futures-macro",
 "futures-sink",
 "futures-task",
 "memchr",
 "pin-project-lite",
 "pin-utils",
 "slab",
]

[[package]]
name = "h2"
version = "0.3.12"
source = "registry+https://github.com/rust-lang/crates.io-index"
checksum = "62eeb471aa3e3c9197aa4bfeabfe02982f6dc96f750486c0bb0009ac58b26d2b"
dependencies = [
 "bytes",
 "fnv",
 "futures-core",
 "futures-sink",
 "futures-util",
 "http",
 "indexmap",
 "slab",
 "tokio",
 "tokio-util",
 "tracing",
]

[[package]]
name = "hashbrown"
version = "0.11.2"
source = "registry+https://github.com/rust-lang/crates.io-index"
checksum = "ab5ef0d4909ef3724cc8cce6ccc8572c5c817592e9285f5464f8e86f8bd3726e"

[[package]]
name = "hashbrown"
version = "0.12.0"
source = "registry+https://github.com/rust-lang/crates.io-index"
checksum = "8c21d40587b92fa6a6c6e3c1bdbf87d75511db5672f9c93175574b3a00df1758"

[[package]]
name = "hermit-abi"
version = "0.1.19"
source = "registry+https://github.com/rust-lang/crates.io-index"
checksum = "62b467343b94ba476dcb2500d242dadbb39557df889310ac77c5d99100aaac33"
dependencies = [
 "libc",
]

[[package]]
name = "http"
version = "0.2.6"
source = "registry+https://github.com/rust-lang/crates.io-index"
checksum = "31f4c6746584866f0feabcc69893c5b51beef3831656a968ed7ae254cdc4fd03"
dependencies = [
 "bytes",
 "fnv",
 "itoa",
]

[[package]]
name = "http-body"
version = "0.4.4"
source = "registry+https://github.com/rust-lang/crates.io-index"
checksum = "1ff4f84919677303da5f147645dbea6b1881f368d03ac84e1dc09031ebd7b2c6"
dependencies = [
 "bytes",
 "http",
 "pin-project-lite",
]

[[package]]
name = "httparse"
version = "1.6.0"
source = "registry+https://github.com/rust-lang/crates.io-index"
checksum = "9100414882e15fb7feccb4897e5f0ff0ff1ca7d1a86a23208ada4d7a18e6c6c4"

[[package]]
name = "httpdate"
version = "1.0.2"
source = "registry+https://github.com/rust-lang/crates.io-index"
checksum = "c4a1e36c821dbe04574f602848a19f742f4fb3c98d40449f11bcad18d6b17421"

[[package]]
name = "hyper"
version = "0.14.18"
source = "registry+https://github.com/rust-lang/crates.io-index"
checksum = "b26ae0a80afebe130861d90abf98e3814a4f28a4c6ffeb5ab8ebb2be311e0ef2"
dependencies = [
 "bytes",
 "futures-channel",
 "futures-core",
 "futures-util",
 "h2",
 "http",
 "http-body",
 "httparse",
 "httpdate",
 "itoa",
 "pin-project-lite",
 "socket2",
 "tokio",
 "tower-service",
 "tracing",
 "want",
]

[[package]]
name = "hyper-rustls"
version = "0.23.0"
source = "registry+https://github.com/rust-lang/crates.io-index"
checksum = "d87c48c02e0dc5e3b849a2041db3029fd066650f8f717c07bf8ed78ccb895cac"
dependencies = [
 "http",
 "hyper",
 "log",
 "rustls",
 "rustls-native-certs",
 "tokio",
 "tokio-rustls",
]

[[package]]
name = "ident_case"
version = "1.0.1"
source = "registry+https://github.com/rust-lang/crates.io-index"
checksum = "b9e0384b61958566e926dc50660321d12159025e767c18e043daf26b70104c39"

[[package]]
name = "idna"
version = "0.2.3"
source = "registry+https://github.com/rust-lang/crates.io-index"
checksum = "418a0a6fab821475f634efe3ccc45c013f742efe03d853e8d3355d5cb850ecf8"
dependencies = [
 "matches",
 "unicode-bidi",
 "unicode-normalization",
]

[[package]]
name = "indexmap"
version = "1.8.0"
source = "registry+https://github.com/rust-lang/crates.io-index"
checksum = "282a6247722caba404c065016bbfa522806e51714c34f5dfc3e4a3a46fcb4223"
dependencies = [
 "autocfg",
 "hashbrown 0.11.2",
]

[[package]]
name = "instant"
version = "0.1.12"
source = "registry+https://github.com/rust-lang/crates.io-index"
checksum = "7a5bbe824c507c5da5956355e86a746d82e0e1464f65d862cc5e71da70e94b2c"
dependencies = [
 "cfg-if",
]

[[package]]
name = "itoa"
version = "1.0.1"
source = "registry+https://github.com/rust-lang/crates.io-index"
checksum = "1aab8fc367588b89dcee83ab0fd66b72b50b72fa1904d7095045ace2b0c81c35"

[[package]]
name = "js-sys"
version = "0.3.56"
source = "registry+https://github.com/rust-lang/crates.io-index"
checksum = "a38fc24e30fd564ce974c02bf1d337caddff65be6cc4735a1f7eab22a7440f04"
dependencies = [
 "wasm-bindgen",
]

[[package]]
name = "lazy_static"
version = "1.4.0"
source = "registry+https://github.com/rust-lang/crates.io-index"
checksum = "e2abad23fbc42b3700f2f279844dc832adb2b2eb069b2df918f455c4e18cc646"

[[package]]
name = "libc"
version = "0.2.121"
source = "registry+https://github.com/rust-lang/crates.io-index"
checksum = "efaa7b300f3b5fe8eb6bf21ce3895e1751d9665086af2d64b42f19701015ff4f"

[[package]]
name = "libreddit"
<<<<<<< HEAD
version = "0.22.5"
=======
version = "0.22.4"
>>>>>>> ed11135a
dependencies = [
 "askama",
 "async-recursion",
 "cached",
 "clap",
 "cookie",
 "futures-lite",
 "hyper",
 "hyper-rustls",
 "regex",
 "route-recognizer",
 "serde",
 "serde_json",
 "time",
 "tokio",
 "url",
]

[[package]]
name = "lock_api"
version = "0.4.6"
source = "registry+https://github.com/rust-lang/crates.io-index"
checksum = "88943dd7ef4a2e5a4bfa2753aaab3013e34ce2533d1996fb18ef591e315e2b3b"
dependencies = [
 "scopeguard",
]

[[package]]
name = "log"
version = "0.4.16"
source = "registry+https://github.com/rust-lang/crates.io-index"
checksum = "6389c490849ff5bc16be905ae24bc913a9c8892e19b2341dbc175e14c341c2b8"
dependencies = [
 "cfg-if",
]

[[package]]
name = "matches"
version = "0.1.9"
source = "registry+https://github.com/rust-lang/crates.io-index"
checksum = "a3e378b66a060d48947b590737b30a1be76706c8dd7b8ba0f2fe3989c68a853f"

[[package]]
name = "memchr"
version = "2.4.1"
source = "registry+https://github.com/rust-lang/crates.io-index"
checksum = "308cc39be01b73d0d18f82a0e7b2a3df85245f84af96fdddc5d202d27e47b86a"

[[package]]
name = "mime"
version = "0.3.16"
source = "registry+https://github.com/rust-lang/crates.io-index"
checksum = "2a60c7ce501c71e03a9c9c0d35b861413ae925bd979cc7a4e30d060069aaac8d"

[[package]]
name = "mime_guess"
version = "2.0.4"
source = "registry+https://github.com/rust-lang/crates.io-index"
checksum = "4192263c238a5f0d0c6bfd21f336a313a4ce1c450542449ca191bb657b4642ef"
dependencies = [
 "mime",
 "unicase",
]

[[package]]
name = "minimal-lexical"
version = "0.2.1"
source = "registry+https://github.com/rust-lang/crates.io-index"
checksum = "68354c5c6bd36d73ff3feceb05efa59b6acb7626617f4962be322a825e61f79a"

[[package]]
name = "mio"
version = "0.8.2"
source = "registry+https://github.com/rust-lang/crates.io-index"
checksum = "52da4364ffb0e4fe33a9841a98a3f3014fb964045ce4f7a45a398243c8d6b0c9"
dependencies = [
 "libc",
 "log",
 "miow",
 "ntapi",
 "wasi",
 "winapi",
]

[[package]]
name = "miow"
version = "0.3.7"
source = "registry+https://github.com/rust-lang/crates.io-index"
checksum = "b9f1c5b025cda876f66ef43a113f91ebc9f4ccef34843000e0adf6ebbab84e21"
dependencies = [
 "winapi",
]

[[package]]
name = "nom"
version = "7.1.1"
source = "registry+https://github.com/rust-lang/crates.io-index"
checksum = "a8903e5a29a317527874d0402f867152a3d21c908bb0b933e416c65e301d4c36"
dependencies = [
 "memchr",
 "minimal-lexical",
]

[[package]]
name = "ntapi"
version = "0.3.7"
source = "registry+https://github.com/rust-lang/crates.io-index"
checksum = "c28774a7fd2fbb4f0babd8237ce554b73af68021b5f695a3cebd6c59bac0980f"
dependencies = [
 "winapi",
]

[[package]]
name = "num_cpus"
version = "1.13.1"
source = "registry+https://github.com/rust-lang/crates.io-index"
checksum = "19e64526ebdee182341572e50e9ad03965aa510cd94427a4549448f285e957a1"
dependencies = [
 "hermit-abi",
 "libc",
]

[[package]]
name = "num_threads"
version = "0.1.5"
source = "registry+https://github.com/rust-lang/crates.io-index"
checksum = "aba1801fb138d8e85e11d0fc70baf4fe1cdfffda7c6cd34a854905df588e5ed0"
dependencies = [
 "libc",
]

[[package]]
name = "once_cell"
version = "1.10.0"
source = "registry+https://github.com/rust-lang/crates.io-index"
checksum = "87f3e037eac156d1775da914196f0f37741a274155e34a0b7e427c35d2a2ecb9"

[[package]]
name = "openssl-probe"
version = "0.1.5"
source = "registry+https://github.com/rust-lang/crates.io-index"
checksum = "ff011a302c396a5197692431fc1948019154afc178baf7d8e37367442a4601cf"

[[package]]
name = "os_str_bytes"
version = "6.0.0"
source = "registry+https://github.com/rust-lang/crates.io-index"
checksum = "8e22443d1643a904602595ba1cd8f7d896afe56d26712531c5ff73a15b2fbf64"
dependencies = [
 "memchr",
]

[[package]]
name = "parking"
version = "2.0.0"
source = "registry+https://github.com/rust-lang/crates.io-index"
checksum = "427c3892f9e783d91cc128285287e70a59e206ca452770ece88a76f7a3eddd72"

[[package]]
name = "parking_lot"
version = "0.12.0"
source = "registry+https://github.com/rust-lang/crates.io-index"
checksum = "87f5ec2493a61ac0506c0f4199f99070cbe83857b0337006a30f3e6719b8ef58"
dependencies = [
 "lock_api",
 "parking_lot_core",
]

[[package]]
name = "parking_lot_core"
version = "0.9.1"
source = "registry+https://github.com/rust-lang/crates.io-index"
checksum = "28141e0cc4143da2443301914478dc976a61ffdb3f043058310c70df2fed8954"
dependencies = [
 "cfg-if",
 "libc",
 "redox_syscall",
 "smallvec",
 "windows-sys",
]

[[package]]
name = "percent-encoding"
version = "2.1.0"
source = "registry+https://github.com/rust-lang/crates.io-index"
checksum = "d4fd5641d01c8f18a23da7b6fe29298ff4b55afcccdf78973b24cf3175fee32e"

[[package]]
name = "pin-project-lite"
version = "0.2.8"
source = "registry+https://github.com/rust-lang/crates.io-index"
checksum = "e280fbe77cc62c91527259e9442153f4688736748d24660126286329742b4c6c"

[[package]]
name = "pin-utils"
version = "0.1.0"
source = "registry+https://github.com/rust-lang/crates.io-index"
checksum = "8b870d8c151b6f2fb93e84a13146138f05d02ed11c7e7c54f8826aaaf7c9f184"

[[package]]
name = "proc-macro2"
version = "1.0.36"
source = "registry+https://github.com/rust-lang/crates.io-index"
checksum = "c7342d5883fbccae1cc37a2353b09c87c9b0f3afd73f5fb9bba687a1f733b029"
dependencies = [
 "unicode-xid",
]

[[package]]
name = "quote"
version = "1.0.17"
source = "registry+https://github.com/rust-lang/crates.io-index"
checksum = "632d02bff7f874a36f33ea8bb416cd484b90cc66c1194b1a1110d067a7013f58"
dependencies = [
 "proc-macro2",
]

[[package]]
name = "redox_syscall"
version = "0.2.12"
source = "registry+https://github.com/rust-lang/crates.io-index"
checksum = "8ae183fc1b06c149f0c1793e1eb447c8b04bfe46d48e9e48bfb8d2d7ed64ecf0"
dependencies = [
 "bitflags",
]

[[package]]
name = "regex"
version = "1.5.5"
source = "registry+https://github.com/rust-lang/crates.io-index"
checksum = "1a11647b6b25ff05a515cb92c365cec08801e83423a235b51e231e1808747286"
dependencies = [
 "aho-corasick",
 "memchr",
 "regex-syntax",
]

[[package]]
name = "regex-syntax"
version = "0.6.25"
source = "registry+https://github.com/rust-lang/crates.io-index"
checksum = "f497285884f3fcff424ffc933e56d7cbca511def0c9831a7f9b5f6153e3cc89b"

[[package]]
name = "ring"
version = "0.16.20"
source = "registry+https://github.com/rust-lang/crates.io-index"
checksum = "3053cf52e236a3ed746dfc745aa9cacf1b791d846bdaf412f60a8d7d6e17c8fc"
dependencies = [
 "cc",
 "libc",
 "once_cell",
 "spin",
 "untrusted",
 "web-sys",
 "winapi",
]

[[package]]
name = "route-recognizer"
version = "0.3.1"
source = "registry+https://github.com/rust-lang/crates.io-index"
checksum = "afab94fb28594581f62d981211a9a4d53cc8130bbcbbb89a0440d9b8e81a7746"

[[package]]
name = "rustls"
version = "0.20.4"
source = "registry+https://github.com/rust-lang/crates.io-index"
checksum = "4fbfeb8d0ddb84706bc597a5574ab8912817c52a397f819e5b614e2265206921"
dependencies = [
 "log",
 "ring",
 "sct",
 "webpki",
]

[[package]]
name = "rustls-native-certs"
version = "0.6.1"
source = "registry+https://github.com/rust-lang/crates.io-index"
checksum = "5ca9ebdfa27d3fc180e42879037b5338ab1c040c06affd00d8338598e7800943"
dependencies = [
 "openssl-probe",
 "rustls-pemfile",
 "schannel",
 "security-framework",
]

[[package]]
name = "rustls-pemfile"
version = "0.2.1"
source = "registry+https://github.com/rust-lang/crates.io-index"
checksum = "5eebeaeb360c87bfb72e84abdb3447159c0eaececf1bef2aecd65a8be949d1c9"
dependencies = [
 "base64",
]

[[package]]
name = "ryu"
version = "1.0.9"
source = "registry+https://github.com/rust-lang/crates.io-index"
checksum = "73b4b750c782965c211b42f022f59af1fbceabdd026623714f104152f1ec149f"

[[package]]
name = "schannel"
version = "0.1.19"
source = "registry+https://github.com/rust-lang/crates.io-index"
checksum = "8f05ba609c234e60bee0d547fe94a4c7e9da733d1c962cf6e59efa4cd9c8bc75"
dependencies = [
 "lazy_static",
 "winapi",
]

[[package]]
name = "scopeguard"
version = "1.1.0"
source = "registry+https://github.com/rust-lang/crates.io-index"
checksum = "d29ab0c6d3fc0ee92fe66e2d99f700eab17a8d57d1c1d3b748380fb20baa78cd"

[[package]]
name = "sct"
version = "0.7.0"
source = "registry+https://github.com/rust-lang/crates.io-index"
checksum = "d53dcdb7c9f8158937a7981b48accfd39a43af418591a5d008c7b22b5e1b7ca4"
dependencies = [
 "ring",
 "untrusted",
]

[[package]]
name = "security-framework"
version = "2.6.1"
source = "registry+https://github.com/rust-lang/crates.io-index"
checksum = "2dc14f172faf8a0194a3aded622712b0de276821addc574fa54fc0a1167e10dc"
dependencies = [
 "bitflags",
 "core-foundation",
 "core-foundation-sys",
 "libc",
 "security-framework-sys",
]

[[package]]
name = "security-framework-sys"
version = "2.6.1"
source = "registry+https://github.com/rust-lang/crates.io-index"
checksum = "0160a13a177a45bfb43ce71c01580998474f556ad854dcbca936dd2841a5c556"
dependencies = [
 "core-foundation-sys",
 "libc",
]

[[package]]
name = "serde"
version = "1.0.136"
source = "registry+https://github.com/rust-lang/crates.io-index"
checksum = "ce31e24b01e1e524df96f1c2fdd054405f8d7376249a5110886fb4b658484789"
dependencies = [
 "serde_derive",
]

[[package]]
name = "serde_derive"
version = "1.0.136"
source = "registry+https://github.com/rust-lang/crates.io-index"
checksum = "08597e7152fcd306f41838ed3e37be9eaeed2b61c42e2117266a554fab4662f9"
dependencies = [
 "proc-macro2",
 "quote",
 "syn",
]

[[package]]
name = "serde_json"
version = "1.0.79"
source = "registry+https://github.com/rust-lang/crates.io-index"
checksum = "8e8d9fa5c3b304765ce1fd9c4c8a3de2c8db365a5b91be52f186efc675681d95"
dependencies = [
 "itoa",
 "ryu",
 "serde",
]

[[package]]
name = "signal-hook-registry"
version = "1.4.0"
source = "registry+https://github.com/rust-lang/crates.io-index"
checksum = "e51e73328dc4ac0c7ccbda3a494dfa03df1de2f46018127f60c693f2648455b0"
dependencies = [
 "libc",
]

[[package]]
name = "slab"
version = "0.4.5"
source = "registry+https://github.com/rust-lang/crates.io-index"
checksum = "9def91fd1e018fe007022791f865d0ccc9b3a0d5001e01aabb8b40e46000afb5"

[[package]]
name = "smallvec"
version = "1.8.0"
source = "registry+https://github.com/rust-lang/crates.io-index"
checksum = "f2dd574626839106c320a323308629dcb1acfc96e32a8cba364ddc61ac23ee83"

[[package]]
name = "socket2"
version = "0.4.4"
source = "registry+https://github.com/rust-lang/crates.io-index"
checksum = "66d72b759436ae32898a2af0a14218dbf55efde3feeb170eb623637db85ee1e0"
dependencies = [
 "libc",
 "winapi",
]

[[package]]
name = "spin"
version = "0.5.2"
source = "registry+https://github.com/rust-lang/crates.io-index"
checksum = "6e63cff320ae2c57904679ba7cb63280a3dc4613885beafb148ee7bf9aa9042d"

[[package]]
name = "strsim"
version = "0.10.0"
source = "registry+https://github.com/rust-lang/crates.io-index"
checksum = "73473c0e59e6d5812c5dfe2a064a6444949f089e20eec9a2e5506596494e4623"

[[package]]
name = "syn"
version = "1.0.89"
source = "registry+https://github.com/rust-lang/crates.io-index"
checksum = "ea297be220d52398dcc07ce15a209fce436d361735ac1db700cab3b6cdfb9f54"
dependencies = [
 "proc-macro2",
 "quote",
 "unicode-xid",
]

[[package]]
name = "textwrap"
version = "0.15.0"
source = "registry+https://github.com/rust-lang/crates.io-index"
checksum = "b1141d4d61095b28419e22cb0bbf02755f5e54e0526f97f1e3d1d160e60885fb"

[[package]]
name = "thiserror"
version = "1.0.30"
source = "registry+https://github.com/rust-lang/crates.io-index"
checksum = "854babe52e4df1653706b98fcfc05843010039b406875930a70e4d9644e5c417"
dependencies = [
 "thiserror-impl",
]

[[package]]
name = "thiserror-impl"
version = "1.0.30"
source = "registry+https://github.com/rust-lang/crates.io-index"
checksum = "aa32fd3f627f367fe16f893e2597ae3c05020f8bba2666a4e6ea73d377e5714b"
dependencies = [
 "proc-macro2",
 "quote",
 "syn",
]

[[package]]
name = "time"
version = "0.3.9"
source = "registry+https://github.com/rust-lang/crates.io-index"
checksum = "c2702e08a7a860f005826c6815dcac101b19b5eb330c27fe4a5928fec1d20ddd"
dependencies = [
 "itoa",
 "libc",
 "num_threads",
 "time-macros",
]

[[package]]
name = "time-macros"
version = "0.2.4"
source = "registry+https://github.com/rust-lang/crates.io-index"
checksum = "42657b1a6f4d817cda8e7a0ace261fe0cc946cf3a80314390b22cc61ae080792"

[[package]]
name = "tinyvec"
version = "1.5.1"
source = "registry+https://github.com/rust-lang/crates.io-index"
checksum = "2c1c1d5a42b6245520c249549ec267180beaffcc0615401ac8e31853d4b6d8d2"
dependencies = [
 "tinyvec_macros",
]

[[package]]
name = "tinyvec_macros"
version = "0.1.0"
source = "registry+https://github.com/rust-lang/crates.io-index"
checksum = "cda74da7e1a664f795bb1f8a87ec406fb89a02522cf6e50620d016add6dbbf5c"

[[package]]
name = "tokio"
version = "1.17.0"
source = "registry+https://github.com/rust-lang/crates.io-index"
checksum = "2af73ac49756f3f7c01172e34a23e5d0216f6c32333757c2c61feb2bbff5a5ee"
dependencies = [
 "bytes",
 "libc",
 "memchr",
 "mio",
 "num_cpus",
 "once_cell",
 "parking_lot",
 "pin-project-lite",
 "signal-hook-registry",
 "socket2",
 "tokio-macros",
 "winapi",
]

[[package]]
name = "tokio-macros"
version = "1.7.0"
source = "registry+https://github.com/rust-lang/crates.io-index"
checksum = "b557f72f448c511a979e2564e55d74e6c4432fc96ff4f6241bc6bded342643b7"
dependencies = [
 "proc-macro2",
 "quote",
 "syn",
]

[[package]]
name = "tokio-rustls"
version = "0.23.3"
source = "registry+https://github.com/rust-lang/crates.io-index"
checksum = "4151fda0cf2798550ad0b34bcfc9b9dcc2a9d2471c895c68f3a8818e54f2389e"
dependencies = [
 "rustls",
 "tokio",
 "webpki",
]

[[package]]
name = "tokio-util"
version = "0.6.9"
source = "registry+https://github.com/rust-lang/crates.io-index"
checksum = "9e99e1983e5d376cd8eb4b66604d2e99e79f5bd988c3055891dcd8c9e2604cc0"
dependencies = [
 "bytes",
 "futures-core",
 "futures-sink",
 "log",
 "pin-project-lite",
 "tokio",
]

[[package]]
name = "tower-service"
version = "0.3.1"
source = "registry+https://github.com/rust-lang/crates.io-index"
checksum = "360dfd1d6d30e05fda32ace2c8c70e9c0a9da713275777f5a4dbb8a1893930c6"

[[package]]
name = "tracing"
version = "0.1.32"
source = "registry+https://github.com/rust-lang/crates.io-index"
checksum = "4a1bdf54a7c28a2bbf701e1d2233f6c77f473486b94bee4f9678da5a148dca7f"
dependencies = [
 "cfg-if",
 "pin-project-lite",
 "tracing-core",
]

[[package]]
name = "tracing-core"
version = "0.1.23"
source = "registry+https://github.com/rust-lang/crates.io-index"
checksum = "aa31669fa42c09c34d94d8165dd2012e8ff3c66aca50f3bb226b68f216f2706c"
dependencies = [
 "lazy_static",
]

[[package]]
name = "try-lock"
version = "0.2.3"
source = "registry+https://github.com/rust-lang/crates.io-index"
checksum = "59547bce71d9c38b83d9c0e92b6066c4253371f15005def0c30d9657f50c7642"

[[package]]
name = "unicase"
version = "2.6.0"
source = "registry+https://github.com/rust-lang/crates.io-index"
checksum = "50f37be617794602aabbeee0be4f259dc1778fabe05e2d67ee8f79326d5cb4f6"
dependencies = [
 "version_check",
]

[[package]]
name = "unicode-bidi"
version = "0.3.7"
source = "registry+https://github.com/rust-lang/crates.io-index"
checksum = "1a01404663e3db436ed2746d9fefef640d868edae3cceb81c3b8d5732fda678f"

[[package]]
name = "unicode-normalization"
version = "0.1.19"
source = "registry+https://github.com/rust-lang/crates.io-index"
checksum = "d54590932941a9e9266f0832deed84ebe1bf2e4c9e4a3554d393d18f5e854bf9"
dependencies = [
 "tinyvec",
]

[[package]]
name = "unicode-xid"
version = "0.2.2"
source = "registry+https://github.com/rust-lang/crates.io-index"
checksum = "8ccb82d61f80a663efe1f787a51b16b5a51e3314d6ac365b08639f52387b33f3"

[[package]]
name = "untrusted"
version = "0.7.1"
source = "registry+https://github.com/rust-lang/crates.io-index"
checksum = "a156c684c91ea7d62626509bce3cb4e1d9ed5c4d978f7b4352658f96a4c26b4a"

[[package]]
name = "url"
version = "2.2.2"
source = "registry+https://github.com/rust-lang/crates.io-index"
checksum = "a507c383b2d33b5fc35d1861e77e6b383d158b2da5e14fe51b83dfedf6fd578c"
dependencies = [
 "form_urlencoded",
 "idna",
 "matches",
 "percent-encoding",
]

[[package]]
name = "version_check"
version = "0.9.4"
source = "registry+https://github.com/rust-lang/crates.io-index"
checksum = "49874b5167b65d7193b8aba1567f5c7d93d001cafc34600cee003eda787e483f"

[[package]]
name = "waker-fn"
version = "1.1.0"
source = "registry+https://github.com/rust-lang/crates.io-index"
checksum = "9d5b2c62b4012a3e1eca5a7e077d13b3bf498c4073e33ccd58626607748ceeca"

[[package]]
name = "want"
version = "0.3.0"
source = "registry+https://github.com/rust-lang/crates.io-index"
checksum = "1ce8a968cb1cd110d136ff8b819a556d6fb6d919363c61534f6860c7eb172ba0"
dependencies = [
 "log",
 "try-lock",
]

[[package]]
name = "wasi"
version = "0.11.0+wasi-snapshot-preview1"
source = "registry+https://github.com/rust-lang/crates.io-index"
checksum = "9c8d87e72b64a3b4db28d11ce29237c246188f4f51057d65a7eab63b7987e423"

[[package]]
name = "wasm-bindgen"
version = "0.2.79"
source = "registry+https://github.com/rust-lang/crates.io-index"
checksum = "25f1af7423d8588a3d840681122e72e6a24ddbcb3f0ec385cac0d12d24256c06"
dependencies = [
 "cfg-if",
 "wasm-bindgen-macro",
]

[[package]]
name = "wasm-bindgen-backend"
version = "0.2.79"
source = "registry+https://github.com/rust-lang/crates.io-index"
checksum = "8b21c0df030f5a177f3cba22e9bc4322695ec43e7257d865302900290bcdedca"
dependencies = [
 "bumpalo",
 "lazy_static",
 "log",
 "proc-macro2",
 "quote",
 "syn",
 "wasm-bindgen-shared",
]

[[package]]
name = "wasm-bindgen-macro"
version = "0.2.79"
source = "registry+https://github.com/rust-lang/crates.io-index"
checksum = "2f4203d69e40a52ee523b2529a773d5ffc1dc0071801c87b3d270b471b80ed01"
dependencies = [
 "quote",
 "wasm-bindgen-macro-support",
]

[[package]]
name = "wasm-bindgen-macro-support"
version = "0.2.79"
source = "registry+https://github.com/rust-lang/crates.io-index"
checksum = "bfa8a30d46208db204854cadbb5d4baf5fcf8071ba5bf48190c3e59937962ebc"
dependencies = [
 "proc-macro2",
 "quote",
 "syn",
 "wasm-bindgen-backend",
 "wasm-bindgen-shared",
]

[[package]]
name = "wasm-bindgen-shared"
version = "0.2.79"
source = "registry+https://github.com/rust-lang/crates.io-index"
checksum = "3d958d035c4438e28c70e4321a2911302f10135ce78a9c7834c0cab4123d06a2"

[[package]]
name = "web-sys"
version = "0.3.56"
source = "registry+https://github.com/rust-lang/crates.io-index"
checksum = "c060b319f29dd25724f09a2ba1418f142f539b2be99fbf4d2d5a8f7330afb8eb"
dependencies = [
 "js-sys",
 "wasm-bindgen",
]

[[package]]
name = "webpki"
version = "0.22.0"
source = "registry+https://github.com/rust-lang/crates.io-index"
checksum = "f095d78192e208183081cc07bc5515ef55216397af48b873e5edcd72637fa1bd"
dependencies = [
 "ring",
 "untrusted",
]

[[package]]
name = "winapi"
version = "0.3.9"
source = "registry+https://github.com/rust-lang/crates.io-index"
checksum = "5c839a674fcd7a98952e593242ea400abe93992746761e38641405d28b00f419"
dependencies = [
 "winapi-i686-pc-windows-gnu",
 "winapi-x86_64-pc-windows-gnu",
]

[[package]]
name = "winapi-i686-pc-windows-gnu"
version = "0.4.0"
source = "registry+https://github.com/rust-lang/crates.io-index"
checksum = "ac3b87c63620426dd9b991e5ce0329eff545bccbbb34f3be09ff6fb6ab51b7b6"

[[package]]
name = "winapi-x86_64-pc-windows-gnu"
version = "0.4.0"
source = "registry+https://github.com/rust-lang/crates.io-index"
checksum = "712e227841d057c1ee1cd2fb22fa7e5a5461ae8e48fa2ca79ec42cfc1931183f"

[[package]]
name = "windows-sys"
version = "0.32.0"
source = "registry+https://github.com/rust-lang/crates.io-index"
checksum = "3df6e476185f92a12c072be4a189a0210dcdcf512a1891d6dff9edb874deadc6"
dependencies = [
 "windows_aarch64_msvc",
 "windows_i686_gnu",
 "windows_i686_msvc",
 "windows_x86_64_gnu",
 "windows_x86_64_msvc",
]

[[package]]
name = "windows_aarch64_msvc"
version = "0.32.0"
source = "registry+https://github.com/rust-lang/crates.io-index"
checksum = "d8e92753b1c443191654ec532f14c199742964a061be25d77d7a96f09db20bf5"

[[package]]
name = "windows_i686_gnu"
version = "0.32.0"
source = "registry+https://github.com/rust-lang/crates.io-index"
checksum = "6a711c68811799e017b6038e0922cb27a5e2f43a2ddb609fe0b6f3eeda9de615"

[[package]]
name = "windows_i686_msvc"
version = "0.32.0"
source = "registry+https://github.com/rust-lang/crates.io-index"
checksum = "146c11bb1a02615db74680b32a68e2d61f553cc24c4eb5b4ca10311740e44172"

[[package]]
name = "windows_x86_64_gnu"
version = "0.32.0"
source = "registry+https://github.com/rust-lang/crates.io-index"
checksum = "c912b12f7454c6620635bbff3450962753834be2a594819bd5e945af18ec64bc"

[[package]]
name = "windows_x86_64_msvc"
version = "0.32.0"
source = "registry+https://github.com/rust-lang/crates.io-index"
checksum = "504a2476202769977a040c6364301a3f65d0cc9e3fb08600b2bda150a0488316"<|MERGE_RESOLUTION|>--- conflicted
+++ resolved
@@ -540,11 +540,7 @@
 
 [[package]]
 name = "libreddit"
-<<<<<<< HEAD
 version = "0.22.5"
-=======
-version = "0.22.4"
->>>>>>> ed11135a
 dependencies = [
  "askama",
  "async-recursion",
