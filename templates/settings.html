--- conflicted
+++ resolved
@@ -11,65 +11,6 @@
 	<div id="settings">
 	<form action="/settings" method="POST">
 		<div class="prefs">
-<<<<<<< HEAD
-			<legend>Appearance</legend>
-			<div id="theme">
-				<label for="theme">Theme:</label>
-				<select name="theme"> 
-					{% call utils::options(prefs.theme, prefs.available_themes, "system") %}
-				</select>
-			</div>
-			<legend>Interface</legend>
-			<div id="front_page">
-				<label for="front_page">Front page:</label>
-				<select name="front_page"> 
-					{% call utils::options(prefs.front_page, ["default", "popular", "all"], "default") %}
-				</select>
-			</div>
-			<div id="layout">
-				<label for="layout">Layout:</label>
-				<select name="layout"> 
-					{% call utils::options(prefs.layout, ["card", "clean", "compact"], "card") %}
-				</select>
-			</div>
-			<div id="wide">
-				<label for="wide">Wide UI:</label>
-				<input type="hidden" value="off" name="wide">
-				<input type="checkbox" name="wide" {% if prefs.wide == "on" %}checked{% endif %}>
-			</div>
-			<legend>Content</legend>
-			<div id="post_sort">
-				<label for="post_sort" title="Applies only to subreddit feeds">Default subreddit post sort:</label>
-				<select name="post_sort"> 
-					{% call utils::options(prefs.post_sort, ["hot", "new", "top", "rising", "controversial"], "hot") %}
-				</select>
-			</div>
-			<div id="comment_sort">
-				<label for="comment_sort">Default comment sort:</label>
-				<select name="comment_sort"> 
-					{% call utils::options(prefs.comment_sort, ["confidence", "top", "new", "controversial", "old"], "confidence") %}
-				</select>
-			</div>
-			{% if !crate::utils::sfw_only() %}
-			<div id="show_nsfw">
-				<label for="show_nsfw">Show NSFW posts:</label>
-				<input type="hidden" value="off" name="show_nsfw">
-				<input type="checkbox" name="show_nsfw" {% if prefs.show_nsfw == "on" %}checked{% endif %}>
-			</div>
-			<div id="blur_nsfw">
-				<label for="blur_nsfw">Blur NSFW previews:</label>
-				<input type="hidden" value="off" name="blur_nsfw">
-				<input type="checkbox" name="blur_nsfw" {% if prefs.blur_nsfw == "on" %}checked{% endif %}>
-			</div>
-			{% endif %}
-			<div id="autoplay_videos">
-				<label for="autoplay_videos">Autoplay videos</label>
-				<input type="hidden" value="off" name="autoplay_videos">
-				<input type="checkbox" name="autoplay_videos" {% if prefs.autoplay_videos == "on" %}checked{% endif %}>
-			</div>
-			<div id="use_hls">
-				<label for="use_hls">Use HLS for videos
-=======
 			<fieldset>
 				<legend>Appearance</legend>
 				<div class="prefs-group">
@@ -113,6 +54,7 @@
 						{% call utils::options(prefs.comment_sort, ["confidence", "top", "new", "controversial", "old"], "confidence") %}
 					</select>
 				</div>
+        {% if !crate::utils::sfw_only() %}
 				<div class="prefs-group">
 					<label for="show_nsfw">Show NSFW posts:</label>
 					<input type="hidden" value="off" name="show_nsfw">
@@ -123,6 +65,7 @@
 					<input type="hidden" value="off" name="blur_nsfw">
 					<input type="checkbox" name="blur_nsfw" id="blur_nsfw" {% if prefs.blur_nsfw == "on" %}checked{% endif %}>
 				</div>
+        {% endif %}
 				<div class="prefs-group">
 					<label for="autoplay_videos">Autoplay videos</label>
 					<input type="hidden" value="off" name="autoplay_videos">
@@ -130,7 +73,6 @@
 				</div>
 				<div class="prefs-group">
 					<label for="use_hls">Use HLS for videos</label>
->>>>>>> c15f305b
 					<details id="feeds">
 						<summary>Why?</summary>
 						<div id="feed_list" class="helper">Reddit videos require JavaScript (via HLS.js) to be enabled to be played with audio. Therefore, this toggle lets you either use Libreddit JS-free or utilize this feature.</div>
